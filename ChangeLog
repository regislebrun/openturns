= New Features =

== 1.15 release (in-progress) == #release-1.15

=== Library ===

==== Major changes ====
 * New EV solver for KarhunenLoeveP1Algorithm (Spectra), with sparse matrix and HMatrix support

==== New classes ====
 * Ipopt

==== Documentation ====

==== API changes ====
 * Removed deprecated OptimizationAlgorithm::GetLeastSquaresAlgorithmNames
 * Removed deprecated GaussianNonLinearCalibration,NonLinearLeastSquaresCalibration::set,getAlgorithm
 * Removed deprecated MethodOfMomentsFactory::set,getOptimizationProblem
 * ResourceMap::Set* methods no longer add new keys, the new Add* methods must be used instead
 * Removed OPTpp
 * Renamed HistogramFactory::computeSilvermanBandwidth into HistogramFactory::computeBandwidth.

=== Python module ===

=== Miscellaneous ===
 * Add Sample::getMarginal(Description)

=== Bug fixes ===
 * #1213 (The legend of the graphics in MetaModelValidation is wrong)
 * #1222 (There is no kriging example based on HMAT)
 * #1331 (FittingTest_BestModelBIC sometimes fail)
 * #1335 (The return of the unsafe ResourceMap)
 * #1337 (The rDiscrete function has no help page)
 * #1349 (Problem in the graph of Histogram)
 * #1351 (Text has a zero size)
 * #1354 (The doc of GeneralizedParetoFactory does not reflect the implementation)
 * #1371 (Memory leak in ot.TruncatedDistribution)
 * #1372 (wrap MultiStart::OptimizationResultCollection)
 * #1378 (Kriging-related covariance model weirdness)
 * #1384 (The ExprTk engine is not case-sensitive)
 * #1388 (Kolmogorov fails on a PythonDistribution)
 * #1390 (The doc for the `computeQuantile` method does not describe the optional `tail` argument)
 * #1393 (SobolSimulationAlgorithm should be simpler)
 * #1403 (Python import otagrum throws an error)
 * #1404 (Bug in KrigingAlgorithm+hmat-oss)
 * #1405 (Most of the simulation algorithms for rare event fail on a coronavirus example)
 * #1416 (MethodOfMomentsFactory has no setOptimizationBounds method)
 * #1419 (BoundingVolumeHierarchy segaults/hangs)
<<<<<<< HEAD
 * #1423 (The computeSilvermanBandwidth of the HistogramFactory has no help)
=======
 * #1432 (Expected improvement-based EfficientGlobalOptimization stopping criterion could be improved)
>>>>>>> 247ba450

== 1.14 release (2019-11-13) == #release-1.14

=== Library ===

==== IMPORTANT: Distributions parametrization changes ====
 * New argument ordering in Frechet ctor: scale(beta), shape(alpha), location(gamma) (swapped alpha and beta)
 * New parametrization in Gumbel: scale(beta), position(gamma) (beta=1/alpha for first argument)
 * New parametrization in Beta: shape(alpha), shape(beta), location(a), location(b) (beta=t-r for second argument)
 * New parametrization in InverseGamma: rate(lambda), shape(k) (swapped arguments)
 * New parametrization in InverseNormal: location(mu), rate(lambda) (swapped arguments)
 * New parametrization in Laplace: mean(mu), rate(lambda) (swapped arguments)
 => One can use "import openturns.shims as ot" to maintain compatibility with older scripts

==== Major changes ====
 * New optimization solvers (Dlib, Bonmin for mixed integer optimization problems)
 * New distributions (SquaredNormal, WeibullMax, Pareto, DiscreteCompoundDistribution, MixedHistogramUserDefined)
 * New estimators (ParetoFactory, GeneralizedExtremeValueFactory, LeastSquaresDistributionFactory, PlackettCopulaFactory)
 * New copulas (JoeCopula, MarshallOlkinCopula, PlackettCopula)
 * Linear model learner (LinearModelStepwiseAlgorithm)
 * System events (IntersectionEvent, UnionEvent, SystemFORM, MultiFORM)

==== New classes ====
 * Dlib
 * SquaredNormal
 * NullHessian
 * GumbelLambdaGamma
 * LogNormalMuErrorFactor
 * WeibullMax
 * WeibullMaxFactory
 * WeibullMaxMuSigma
 * GeneralizedExtremeValueFactory
 * Pareto
 * LeastSquaresDistributionFactory
 * ParetoFactory
 * DiscreteCompoundDistribution
 * Bonmin
 * IntersectionEvent
 * UnionEvent
 * SystemFORM
 * MultiFORM
 * JoeCopula
 * MarginalEvaluation/Gradient/Hessian
 * MarshallOlkinCopula
 * LinearModelStepwiseAlgorithm
 * MixedHistogramUserDefined
 * PlackettCopula
 * PlackettCopulaFactory

==== API changes ====
 * FittingTest methods to return fitted distributions with factory as argument
 * Removed deprecated specific RandomVector constructors
 * Removed deprecated HypothesisTest::Smirnov
 * Removed deprecated FittingTest::TwoSamplesKolmogorov
 * Removed deprecated LinearModel, LinearModelFactory
 * Removed deprecated HypothesisTest::(Partial|Full)Regression
 * Removed deprecated OptimizationProblem(levelFunction, levelValue) ctor
 * Removed deprecated (Linear|Quadratic)(LeastSquares|Taylor)::getResponseSurface
 * Removed deprecated VisualTest::DrawEmpiricalCDF,DrawHistogram,DrawClouds
 * Moved dot to Point::dot
 * Deprecated Weibull in favor of WeibullMin
 * Deprecated WeibullMuSigma in favor of WeibullMinMuSigma
 * Deprecated WeibullFactory in favor of WeibullMinFactory, buildAsWeibull
 * Deprecated GumbelAB
 * Deprecated GaussianNonLinearCalibration,NonLinearLeastSquaresCalibration::set,getAlgorithm
 * Added getConditionalMarginalCovariance method to KrigingResult
 * Added getConditionalMarginalVariance method to KrigingResult
 * Deprecated OptimizationAlgorithm::GetLeastSquaresAlgorithmNames
 * Added linearity features to Function
 * Added 'removeKey' method to ResourceMap
 * Removed Copula class
 * Deprecated Event class, use ThresholdEvent/ProcessEvent/DomainEvent classes
 * Deprecated EnumerateFunction constructors
 * Added a minimum probability accessor to SubsetSampling
 * Added a UniVariateFunction interface to solvers and integration algorithms

=== Python module ===
 * Add Domain.__contains__ operator

=== Miscellaneous ===
 * Add GeneralizedPareto location parameter
 * Add getSobolGroupedTotalIndex method for FunctionalChaosSobolIndices for the indice of a group of variables

=== Bug fixes ===
 * #997 (Adding minimum volume set examples)
 * #1004 (The doc for SobolSimulationAlgorithm has issues)
 * #1006 (Text drawable does not handle size)
 * #1130 (Inconsistency in FittingTest)
 * #1160 (2-d GaussianProcess realization graph regression)
 * #1169 (Missing key in ResourceMap)
 * #1173 (There is no dot product example)
 * #1185 (Bug with Normal.computeMinimumLevelSet method)
 * #1190 (computeProbability clamped by Domain-SmallVolume)
 * #1197 (Doc error: TrendTransform)
 * #1198 (Doc error: ValueFunction)
 * #1202 (Sample::sort & Sample::sortAccordingToAComponent only return new Samples)
 * #1204 (sortAccordingToAComponent does not check its inputs arguments)
 * #1209 (LinearModelStepwiseAlgorithm from otlm does not exist in OT)
 * #1216 (The CalibrationResult doc does not match the code)
 * #1247 (KrigingAlgorithm could not compute amplitude analytically with ProductCovarianceModel )
 * #1264 (ProductCovarianceModel ignore active parameters of its 1d marginals)
 * #1282 (The dlib example fails)
 * #1283 (LogNormalFactory::buildMethodOfLeastSquares has no doc)
 * #1289 (The help page of PythonFunction has formatting issues)
 * #1303 (Rosenblatt transformation segfault)


== 1.13 release (2019-06-06) == #release-1.13

=== Library ===

==== Major changes ====
 * Added OPT++ solvers
 * Improved a lot the performace of all the Rosenblatt related computations
 * Added elementary calibration capabilities
 * Added CMinpack, Ceres Solver least-squares solvers

==== New classes ====
 * ParametricPointToFieldFunction
 * LinearModelResult, LinearModelAlgorithm, LinearModelAnalysis
 * OPTpp
 * NearestPointProblem, LeastSquaresProblem
 * CMinpack
 * Ceres
 * DiscreteMarkovChain
 * CalibrationAlgorithm, CalibrationResult, GaussianLinearCalibration, LinearLeastSquaresCalibration
 * NonLinearLeastSquaresCalibration, GaussianNonLinearCalibration
 * Hypergeometric

==== API changes ====
 * Removed deprecated FunctionalChaosRandomVector::getSobol* methods
 * Removed deprecated UserDefinedCovarianceModel constructor based on a Collection<CovarianceMatrix>
 * Removed deprecated FieldFunction,FieldToPointFunction::getSpatialDimension
 * Removed deprecated LinearModelRSquared, LinearModelAdjustedRSquared
 * Deprecated LinearModel, LinearModelFactory
 * Moved HypothesisTest::(Partial|Full)Regression to LinearModelTest
 * Deprecated OptimizationProblem(levelFunction, levelValue)
 * Deprecated (Linear|Quadratic)(LeastSquares|Taylor)::getResponseSurface
 * FittingTest::BestModelBIC returns the Distribution and the BIC value
 * Deprecated VisualTest::DrawEmpiricalCDF,DrawHistogram,DrawClouds
 * Add statistic attribute and accessor to the TestResult class
 * Deprecated Point::getDescription,setDescription

=== Python module ===

=== Miscellaneous ===
 * Changed bugtracker to GitHub issues (https://github.com/openturns/openturns/issues)
 * Dropped rot dependency

=== Bug fixes ===
 * #289 (Move the LinearModelFactory class from the Base namespace to the Uncertainty namespace)
 * #579 (There is no example of a typical "Central Tendency" study)
 * #839 (more optim solvers details)
 * #931 (The PostAnalyticalImportanceSampling and PostAnalyticalControlledImportanceSampling are too briefly documented)
 * #979 (Viewer does not handle BarPlot's fillStyle)
 * #977 (HypothesisTest::ChiSquared is bogus)
 * #980 (CorrelationAnalysis_SRC scales the coefficients so that they sum to 1)
 * #981 (HypothesisTest_{Full, Partial} regression should be moved to LinearModelTest)
 * #982 (LinearModelTest::LinearModelDurbinWatson with several factors)
 * #983 (Bogus Normal parameter distribution)
 * #989 (Fixed the documentation of BIC according to the code)
 * #995 (Pip does not recognize conda install of openturns)
 * #1000 (SaltelliSensitivityAlgorithm with LowDiscrepancyExperiment produces wrong results)
 * #1005 (The stopping criteria of SobolSimulationAlgorithm is weird)
 * #1024 (The unary operator is undefined for Normal distribution)
 * #1025 (Empty throw in PythonWrappingFunctions)
 * #1028 (Build fails with clang-60: token is not a valid binary operator in a preprocessor subexpression)
 * #1031 (The doc for LogNormal and LogNormalMuSigma is confusing )
 * #1035 (ProbabilitySimulationResult does not provide the distribution of the probability)
 * #1036 (Doc error for KrigingAlgorithm method getReducedLogLikelihoodFunction())
 * #1043 (The DrawSobolIndices doc is wrong)
 * #1045 (LowDiscrepancyExperiment/ComposedCopula correlation across blocks ?)
 * #1051 (The default value of computeSecondOrder in SobolIndicesExperiment should be False)
 * #1054 (Optimization algorithms ignore MaxEvaluationNumber parameter)
 * #1057 (FittingTest.BestModelBIC to return bic value)
 * #1058 (GEV problem)
 * #1064 (The summary of a FunctionalChaosSobolIndices fails with more than 14 dimensions)
 * #1071 (Event cannot be created from a RandomVector)
 * #1078 (KrigingAlgorithm documentation still references "inputTransformation")
 * #1080 (Brent, Secant, Bissection documentation)
 * #1085 (GPD documentation)
 * #1090 (PythonFunction can make OT crash)
 * #1092 (The parameterGradient of a ParametricFunction can loss accuracy)
 * #1099 (PythonDistribution does not work with ConditionalDistribution)
 * #1111 (Function::draw() does not take the scale parameter properly into account)
 * #1112 (Several bugs in Multinomial)
 * #1119 (The parameter description is not taken into account in CalibrationResult)
 * #1129 (Segmentation fault with RandomMixture)
 * #1139 (CopulaImplementation should derive from DistributionImplementation)
 * #1143 (The ResourceMap is not correctly formatted in help pages)
 * #1148 (Fails to find cminpack)
 * #1155 (The description of Points can be set, but get is empty)

== 1.12 release (2018-11-08) == #release-1.12

=== Library ===

==== Major changes ====
 * FieldFunction and co knows its input/output meshes before evaluation
 * SobolSequence has been extended from maximum dimension 40 to 1111
 * Parametrized statistical tests by first kind risk instead of 1-risk
 * FittingTest now compute a correct p-value in Kolmogorov tests even if the parameters are estimated from the tested sample
 * Completed documentation migration with process content

==== New classes ====
 * ProbabilitySimulationResult
 * ExpectationSimulationAlgorithm, ExpectationSimulationResult
 * ExtremeValueCopula
 * ChaospyDistribution
 * SobolSimulationAlgorithm, SobolSimulationResult
 * FractionalBrownianMotionModel

==== API changes ====
 * Removed deprecated MonteCarlo, ImportanceSampling, QuasiMonteCarlo, RandomizedQuasiMonteCarlo, RandomizedLHS classes
 * Removed deprecated Field::getDimension, getSpatialDimension, getSpatialMean, getTemporalMean methods
 * Remove deprecated Process::getDimension, getSpatialDimension methods
 * Removed deprecated CovarianceModel::getDimension, getSpatialDimension, getSpatialCorrelation, setSpatialCorrelation methods
 * Removed deprecated SpectralModel::getDimension, getSpatialDimension, getSpatialCorrelation methods
 * Removed deprecated TruncatedDistribution single bound accessors
 * Removed deprecated Function constructors
 * Removed deprecated Sample,SampleImplementation::operator*(SquareMatrix) and operator/(SquareMatrix) (and in-place operators)
 * Removed deprecated SampleImplementation::scale(SquareMatrix)
 * Removed deprecated Domain(a, b) constructor
 * Removed deprecated Domain,DomainImplementation::numericallyContains, isEmpty, isNumericallyEmpty, getVolume, getNumericalVolume, computeVolume
 * Removed deprecated Domain,DomainImplementation::getLowerBound, getUpperBound methods
 * Removed deprecated Interval,Mesh::computeVolume
 * Removed deprecated SobolIndicesAlgorithm::[sg]etBootstrapConfidenceLevel
 * Removed deprecated Mesh::getVerticesToSimplicesMap,computeSimplexVolume
 * Removed deprecated Evaluation,EvaluationImplementation,EvaluationProxy,Function,FunctionImplementation,ParametricEvaluation::operator(inP,parameter)
 * Removed deprecated Gradient,GradientImplementation,ParametricGradient::gradient(inP,parameter)
 * Removed deprecated Hessian,HessianImplementation,ParametricHessian::operator(inP,parameter)
 * Removed ExponentialCauchy, SecondOrderModel, SecondOrderImplementation
 * LowDiscrepancyExperiment to work with dependent distributions
 * Deprecated UserDefinedCovarianceModel constructor based on a Collection<CovarianceMatrix>
 * Deprecated FieldFunction,FieldToPointFunction::getSpatialDimension
 * Removed VertexFunction class
 * Deprecated LinearModelRSquared, LinearModelAdjustedRSquared
 * Added ResourceMap::GetType to access the type of a given key.
 * Extended OrthogonalBasis::build() to multi-indices (see ticket #967)
 * Deprecated specific RandomVector constructors

=== Python module ===

=== Miscellaneous ===
 * CMake >=2.8.8 is required to build OpenTURNS
 * The format of openturns.conf has changed to make a distinction between types of keys

=== Bug fixes ===
 * #660 (Strange behavior of KernelSmoothing)
 * #684 (Strange behavior of Student distribution in multidimensional case)
 * #778 (DirectionalSampling is unstable)
 * #915 (Distribution.computeQuantile properties)
 * #949 (LowDiscrepancyExperiment for distributions having dependent copula)
 * #952 (Limitation on distribution type for polynomial chaos?)
 * #953 (RandomMixture can fail with truncated distribution)
 * #954 (CompositeProcess::getFuture() broken)
 * #955 (StudentFactory does not estimate the standard deviation)
 * #957 (RandomMixture::getDispersionIndicator() takes a long time)
 * #958 (The Sobol' indices plot is wrong for chaos)
 * #959 (The PolygonArray and Polygon classes poorly manage the colors)
 * #960 (Polygon sometimes make OT crash)
 * #961 (The PolygonArray class seem to ignore the legends)
 * #962 (The doc of MetaModelValidation.computePredictivityFactor is wrong)
 * #963 (VisualTest_DrawHistogram sometimes has overlapping X labels)
 * #964 (Study does not load LogNormalMuSigma variables from XML)
 * #965 (A RandomVector from a RandomVector can make OT crash)
 * #968 (Empty legend make OT crash)
 * #970 (Composing gaussian copulas can crash the chaos)
 * #972 (FittingTest::ChiSquared slow and buggy)
 * #974 (Default constructor of the TruncatedDistribution)
 * #975 (EmpiricalBernsteinCopula is a copula as sample is truncated)

== 1.11 release (2018-05-11) == #release-1.11

=== Library ===

==== Major changes ====

==== New classes ====
 * FrechetFactory
 * Fehlberg
 * TranslationFunction
 * DomainComplement, DomainIntersection, DomainUnion, DomainDisjunctiveUnion, DomainDifference
 * SmoothedUniform
 * NearestNeighbourAlgorithm, RegularGridNearestNeighbour, NaiveNearestNeighbour, NearestNeighbour1D
 * EnclosingSimplex, EnclosingSimplexImplementation, NaiveEnclosingSimplex, RegularGridEnclosingSimplex, EnclosingSimplexMonotonic1D, BoundingVolumeHierarchy
 * IndicesCollection
 * SymbolicParserExprTk
 * EvaluationProxy
 * MemoizeFunction, MemoizeEvaluation
 * Evaluation, Gradient, Hessian
 * MeshDomain
 * NormInfEnumerateFunction
 * FunctionalChaosSobolIndices
 * P1LagrangeInterpolation
 * FilonQuadrature

==== API changes ====
 * Removed deprecated NumericalMathFunction class
 * Removed deprecated QuadraticNumericalMathFunction class
 * Removed deprecated LinearNumericalMathFunction class
 * Removed deprecated NumericalSample class
 * Removed deprecated NumericalPoint[WithDescription] class
 * Removed deprecated NumericalScalarCollection class
 * Removed deprecated NumericalComplexCollection class
 * Removed deprecated PosteriorRandomVector class
 * Removed deprecated ConditionedNormalProcess class
 * Removed deprecated ResourceMap::[SG]AsNumericalScalar methods
 * Removed deprecated SpecFunc::*NumericalScalar* constants
 * Removed deprecated PlatformInfo::GetConfigureCommandLine method
 * Removed deprecated Field::getSample method
 * Removed deprecated SobolIndicesAlgorithm::Generate method
 * Removed deprecated NumericalScalar, NumericalComplex types
 * Removed deprecated Function constructors
 * CorrelationAnalysis::(Pearson|Spearman)Correlation accepts a multivariate sample and returns a Point
 * Deprecated Field::getDimension, getSpatialDimension, getSpatialMean, getTemporalMean
 * Deprecated Process::getDimension, getSpatialDimension
 * Deprecated CovarianceModel::getDimension, getSpatialDimension, getSpatialCorrelation, setSpatialCorrelation
 * Deprecated SecondOrderModel::getDimension, getSpatialDimension
 * Deprecated SpectralModel::getDimension, getSpatialDimension, getSpatialCorrelation
 * Deprecated TruncatedDistribution single bound accessors in favor of setBounds/getBounds
 * Deprecated remaining analytical & database Function ctors
 * Mesh constructor no longer builds a KDTree, new method Mesh::setNearestNeighbourAlgorithm must be called explicitly
 * Deprecated Domain::numericallyContains, isEmpty, isNumericallyEmpty, getVolume, getNumericalVolume, computeVolume, getLowerBound, getUpperBound
 * Add an argument to KarhunenLoeveQuadratureAlgorithm to pass domain bounds
 * Add an argument to Mesh::streamToVTKFile() and Mesh::exportToVTKFile() to pass custom simplices
 * All KDTree methods are modified
 * IndicesCollection is no more an alias to Collection<Indices>, it has its own class and has a fixed size
 * Removed BipartiteGraph::add method
 * Deprecated usage of _e and _pi constants when defining analytical functions, e_ and pi_ must be used instead.
 * Removed Function::enableHistory,disableHistory,isHistoryEnabled,clearHistory,getHistoryInput,getHistoryOutput,getInputPointHistory,getInputParameterHistory
 * Removed Function::enableCache,disableCache,isCacheEnabled,getCacheHits,addCacheContent,getCacheInput,getCacheOutput,clearCache
 * Added Drawable::getPaletteAsNormalizedRGBA() to get the palette into a native matplotlib format.
 * Changed DistributionImplementation::getCopula,getMarginal,getStandardRepresentative,getStandardDistribution to return a Distribution instead of Pointer<DistributionImplementation>
 * Changed DistributionFactoryImplementation::build to return a Distribution instead of Pointer<DistributionImplementation>
 * Changed ProcessImplementation::getMarginal to return a Process instead of Pointer<ProcessImplementation>
 * Changed RandomVector::getAntecedent,getMarginal to return a RandomVector instead of Pointer<RandomVectorImplementation>
 * Changed all {get,set}{Evaluation,Gradient,Hessian} methods to work on Evaluation/Gradient/Hessian instead of Pointer
 * Deprecated SobolIndicesAlgorithm::setBootstrapConfidenceLevel, getBootstrapConfidenceLevel
 * TNC, Cobyla, EGO are parametrized by setMaximumEvaluationNumber instead of setMaximumIterationNumber
 * Removed all KDTree services from Mesh,RegularGrid,Field::getNearestVertex, getNearestVertexIndex, etc, client code must use NearestNeighbourAlgorithm if needed
 * Changed Mesh to not derive from DomainImplementation
 * Deprecated Mesh::computeSimplexVolume, use Mesh::computeSimplicesVolume instead
 * Deprecated Mesh,Interval::computeVolume
 * Deprecated FunctionalChaosRandomVector::getSobol* methods in favor of FunctionalChaosSensitivity ones
 * DeprecatedEvaluation,EvaluationImplementation,EvaluationProxy,Function,FunctionImplementation,ParametricEvaluation::operator()(inP,parameter)
 * Deprecated Gradient,GradientImplementation,ParametricGradient::gradient(inP,parameter)
 * Deprecated Hessian,HessianImplementation,ParametricHessian::hessian(inP,parameter)

=== Python module ===
 * Depend on swig>=2.0.9

=== Miscellaneous ===
 * Multivariate TruncatedDistribution
 * Asymptotic Sobol' variance estimators

=== Bug fixes ===
 * #870 (Problem with TensorizedCovarianceModel with spatial dim > 1)
 * #926 (Covariance model active parameter set behavior)
 * #928 (Covariance model/ Field/Process properties naming)
 * #932 (Optim algo iteration/evaluation number)
 * #937 (Small bugs in FunctionalChaosResult::get{Residuals, RelativeErrors})
 * #938 (DistributionFactory::buildEstimator to handle Exception)
 * #939 (The help of the getMaximumDegreeStrataIndex method is wrong.)
 * #941 (Duplicate with SobolIndicesExperiment)
 * #944 (Inline plots crash in notebooks if too many points)
 * #945 (build fails with cmake 3.11)
 * #946 (OT via anaconda, usage of ot.HypothesisTest error: R_EXECUTABLE-NOTFOUND)
 * #947 (EmpiricalBernsteinCopula::setCopulaSample() too restrictive)
 * #948 (Bug with BayesDistribution)
 * #950 (Circular call to getShape() in Copula)

== 1.10 release (2017-11-13) == #release-1.10

=== Library ===

==== Major changes ====
 * It is now possible to define numerical model acting on either Point or Field
   to produce either Point or Field.
   The Python binding has been extended to allow the user to define such
   functions based on either a Python function or a Python class.
   All the possible compositions have been implemented.

==== New classes ====
 * ProbabilitySimulation
 * SobolIndicesExperiment
 * VertexFunction
 * FieldToPointFunction
 * FieldToPointFunctionImplementation
 * PythonFieldToPointFunction
 * OpenTURNSPythonFieldToPointFunction
 * PointToFieldFunction
 * PointToFieldFunctionImplementation
 * PythonPointToFieldFunction
 * OpenTURNSPythonPointToFieldFunction
 * KarhunenLoeveLifting
 * KarhunenLoeveProjection
 * PointToPointEvaluation
 * PointToPointConnection
 * PointToFieldConnection
 * FieldToFieldConnection
 * FieldToPointConnection

==== API changes ====
 * Removed deprecated LAR class
 * Remove deprecated Function::GetValidConstants|GetValidFunctions|GetValidOperators
 * Removed deprecated TemporalNormalProcess, SpectralNormalProcess classes
 * Removed deprecated GeneralizedLinearModelAlgorithm, GeneralizedLinearModelResult classes
 * Removed deprecated DynamicalFunction, SpatialFunction, TemporalFunction classes
 * Removed deprecated KarhunenLoeveP1Factory, KarhunenLoeveQuadratureFactory classes
 * Removed deprecated GramSchmidtAlgorithm, ChebychevAlgorithm classes
 * Removed [gs]etOptimizationSolver methods
 * Removed CovarianceModel::compute{AsScalar,StandardRepresentative} overloads
 * Deprecated PosteriorRandomVector
 * Deprecated MonteCarlo, ImportanceSampling, QuasiMonteCarlo, RandomizedQuasiMonteCarlo, RandomizedLHS classes
 * Made MatrixImplementation::isPositiveDefinite const and removed its argument
 * Renamed EfficientGlobalOptimization::setAIETradeoff to setAEITradeoff
 * Deprecated PlatformInfo::GetConfigureCommandLine.
 * Renamed ConditionedNormalProcess to ConditionedGaussianProcess
 * Deprecated Field::getSample in favor of getValues
 * Deprecated SobolIndicesAlgorithm::Generate in favor of SobolIndicesExperiment.

=== Python module ===

=== Miscellaneous ===
 * Changed bounds evaluation in UniformFactory, BetaFactory
 * Worked around bug #864 (parallel segfault in BernsteinCopulaFactory)

=== Bug fixes ===
 * #890 (Cannot build triangular distribution)
 * #891 (Viewer issue with Pairs drawables)
 * #895 (Trouble reading CSV files with separators in description)
 * #896 (Python iteration in ProcessSample leads to capacity overflow)
 * #897 (Bug in Graph::draw with small data)
 * #898 (Could not save/load some persistent classes)
 * #899 (PythonDistribution copula crash when parallelism is active)
 * #902 (NormalGamma constructor builds wrong link function)
 * #905 (Bogus MaternModel::setParameter)
 * #906 (t_LevelSetMesher_std fails on most non-Intel based chips)
 * #907 (Notation)
 * #908 (Documentation: change titles)
 * #909 (Wrong argument type in the API doc)
 * #910 (Graph of a d-dimensionnal distribution)
 * #911 (In the Field class, the getSample and getValues methods are duplicate)
 * #912 (Wrong description of Histogram constructor parameters)
 * #914 (KarhunenLoeveQuadratureAlgorithm crashes for covariance models of dimension>1)
 * #917 (Bug in RandomMixture::computeCDF())
 * #918 (The class SobolIndicesAlgorithm has a draw method which has no example)
 * #919 (Wrong simplification mechanism in MarginalTransformationEvaluation for Exponential distribution)
 * #921 (Cannot print a FixedExperiment when built from sample and weight)
 * #923 (Fix ExponentialModel::getParameter for diagonal correlation)
 * #924 (Probleme with the factory of a Generalized Pareto distribution)
 * #927 (Functional chaos is memory hungry)
 * #929 (The labels of the sensitivity analysis graphics are poor)
 * #930 (The getMean method has a weird behavior on parametrized distribution)

== 1.9 release (2017-04-18) == #release-1.9

=== Library ===

==== Major changes ====
 * Integrate otlhs module
 * New function API
 * Canonical format low-rank tensor approximation
 * EGO global optimization algorithm

==== New classes ====
 * SpaceFillingPhiP, SpaceFillingMinDist, SpaceFillingC2
 * LinearProfile, GeometricProfile
 * MonteCarloLHS, SimulatedAnnealingLHS
 * LHSResult
 * MultiStart
 * MethodOfMomentsFactory
 * SymbolicFunction, AggregatedFunction, ComposedFunction, DatabaseFunction, DualLinearCombinationFunction
 * LinearCombinationFunction, LinearFunction, QuadraticFunction, ParametricFunction, IndicatorFunction
 * DistributionTransformation
 * GeneralizedExtremeValue
 * UniVariateFunctionFamily, UniVariateFunctionFactory, TensorizedUniVariateFunctionFactory
 * MonomialFunction, MonomialFunctionFactory
 * KarhunenLoeveSVDAlgorithm
 * RankMCovarianceModel
 * SparseMethod
 * CanonicalTensorEvaluation|Gradient, TensorApproximationAlgorithm|Result
 * GaussLegendre
 * EfficientGlobalOptimization

==== API changes ====
 * Removed deprecated SLSQP, LBFGS and NelderMead classes
 * Removed deprecated QuadraticCumul class
 * Removed classes UserDefinedPair, HistogramPair
 * Removed deprecated method WeightedExperiment::getWeight
 * Removed deprecated method DistributionFactory::build(NumericalSample, CovarianceMatrix&)
 * Removed deprecated distributions alternative parameters constructors, accessors
 * Added a generic implementation of the computeLogPDFGradient() method in the DistributionImplementation class.
 * Allow Box to support bounds
 * Deprecated LinearNumericalMathFunction in favor of LinearFunction
 * Deprecated QuadraticNumericalMathFunction in favor of QuadraticFunction
 * Deprecated NumericalMathFunction::GetValidConstants|GetValidFunctions|GetValidOperators
 * Renamed ComposedNumericalMathFunction to ComposedFunction
 * Renamed LinearNumericalMathFunction to LinearFunction
 * Swap covModel and basis arguments in KrigingAlgorithm constructors
 * Removed useless keepCholesky argument in KrigingAlgorithm constructors
 * Renamed OptimizationSolver to OptimizationAlgorithm
 * Renamed TemporalNormalProcess to GaussianProcess
 * Renamed SpectralNormalProcess to SpectralGaussianProcess
 * Renamed GeneralizedLinearModelAlgorithm to GeneralLinearModelAlgorithm
 * Renamed GeneralizedLinearModelResult to GeneralLinearModelResult
 * Renamed DynamicalFunction to FieldFunction
 * Renamed SpatialFunction to ValueFunction
 * Renamed TemporalFunction to VertexValueFunction
 * Deprecated [gs]etOptimizationSolver methods
 * Renamed ProductNumericalMathFunction to ProductFunction
 * Deprecated KarhunenLoeveP1Factory, KarhunenLoeveQuadratureFactory
 * Deprecated GramSchmidtAlgorithm, ChebychevAlgorithm
 * Added getSobolAggregatedIndices() to FunctionalChaosRandomVector
 * Added computeWeight() to Mesh
 * Deprecated NumericalMathFunction ctors
 * Deprecated NumericalMathFunction for Function
 * Deprecated NumericalSample for Sample
 * Deprecated NumericalPoint[WithDescription] for Point[WithDescription]
 * Deprecated ResourceMap::[SG]AsNumericalScalar for [SG]AsScalar
 * Deprecated SpecFunc::*NumericalScalar*
 * Deprecated NumericalScalar for Scalar
 * Deprecated NumericalComplex for Complex
 * Deprecated DistributionImplementation::getGaussNodesAndWeights

=== Python module ===

=== Miscellaneous ===

=== Bug fixes ===
 * #351 (FORM is it possible to hav a ".setMaximumNumberOfEvaluations")
 * #729 (KDTree & save)
 * #774 (Exact limits of a normal distribution with unknown mean and variance)
 * #866 (Check the parameter estimate for the kriging model)
 * #869 (The ProductNumericalMathFunction class has no example)
 * #871 (GeneralizedExponential P parameter : int or float ?)
 * #872 (Cannot draw a Text drawable using R)
 * #874 (Compatibility between a distribution factory and an alternate parametrization not checked)
 * #875 (TruncatedNormalFactory randomly crashes)
 * #876 (Bad time grid in StationaryCovarianceModelFactory::build)
 * #877 (centered whitenoise limitation)
 * #878 (Viewer does not take into account labels in Contour)
 * #879 (Incomplete arguments in FunctionalChaosRandomVector docstrings)
 * #882 (RandomMixture segfaults with Dirac)
 * #883 (VisualTest.DrawHistogram should rely on Histogram.drawPDF)
 * #886 (Bogus RandomMixture::getSupport)
 * #887 (Bogus PDF evaluation in RandomMixture with mix of continuous/discrete variables)
 * #888 (Bogus RandomMixture::getSample)

== 1.8 release (2016-11-18) == #release-1.8

=== Library ===

==== Major changes ====
 * Changed the default orthonormalization algorithm of StandardDistributionPolynomialFactory from GramSchmidtAlgorithm to AdaptiveStieltjesAlgorithm
 * New api for sensitivity analysis
 * New methods to compute confidence regions in Distribution

==== New classes ====
 * SubsetSampling
 * AdaptiveDirectionalSampling
 * KarhunenLoeveQuadratureFactory
 * SobolIndicesAlgorithm
 * SaltelliSensitivityAlgorithm
 * MartinezSensitivityAlgorithm
 * JansenSensitivityAlgorithm
 * MauntzKucherenkoSensitivityAlgorithm
 * SoizeGhanemFactory
 * LevelSetMesher
 * HistogramPolynomialFactory
 * ChebychevFactory
 * FourierSeriesFactory, HaarWaveletFactory
 * OrthogonalProductFunctionFactory

==== API changes ====
 * Removed deprecated (AbdoRackwitz|Cobyla|SQP|TNC)SpecificParameters classes
 * Removed AbdoRackwitz|Cobyla|SQP::[gs]etLevelFunction|[gs]etLevelValue
 * Removed deprecated OptimizationSolver::setMaximumIterationsNumber
 * Removed deprecated method Distribution::setParametersCollection(NP)
 * Removed deprecated PersistentFactory string constructor
 * Deprecated QuadraticCumul class in favor of TaylorExpansionMoments
 * Renamed __contains__ to contains
 * Modified NumericalMathFunction::[sg]etParameter to operate on NumericalPoint instead NumericalPointWithDescription
 * Add NumericalMathFunction::[sg]etParameterDescription to access the parameter description
 * Deprecated classes UserDefinedPair, HistogramPair
 * Removed SensitivityAnalysis class
 * Deprecated SLSQP, LBFGS and NelderMead classes in favor of NLopt class
 * Deprecated LAR in favor of LARS
 * Deprecated DistributionFactory::build(NumericalSample, CovarianceMatrix&)
 * Deprecated distributions alternative parameters constructors, accessors
 * Swap SpectralModel scale & amplitude parameters: CauchyModel, ExponentialCauchy

=== Python module ===
 * Added the possibility to distribute PythonFunction calls with multiprocessing

=== Miscellaneous ===
 * Improved the computeCDF() method of Normal
 * Added the computeMinimumVolumeInterval(), computeBilateralConfidenceInterval(), computeUnilateralConfidenceInterval() and computeMinimumVolumeLevelSet() methods to compute several kind of confidence regions in Distribution
 * Added HarrisonMcCabe, BreuschPagan and DurbinWatson tests to test homoskedasticity, autocorrelation of linear regression residuals
 * Added two samples Kolmogorov test
 * Improved the speed of many algorithms based on method binding
 * Added more options to control LHSExperiment and LowDiscrepancyExperiment
 * Improved the IntervalMesher class: now it takes into account the diamond flag
 * Shortened ResourceMap keys to not contain 'Implementation'
 * Improved the performance of Classifier/MixtureClassifier/ExpertMixture

=== Bug fixes ===
 * #535 (parallel-threads option cannot be changed at runtime with TBB)
 * #565 (The SensitivityAnalysis class manages only one single output.)
 * #604 (Bug concerning the NonCentralStudent distribution)
 * #698 (KernelSmoothing() as a factory)
 * #786 (Bug in sensitivity analysis)
 * #802 (Python issue with ComplexMatrix::solveLinearSystem)
 * #803 (prefix openturns includes)
 * #813 (Error when multiplying a Matrix by a SymmetricMatrix)
 * #815 (ConditionedNormalProcess test fails randomly)
 * #820 (Python distribution fails randomly when computing the PDF over a sample)
 * #822 (Incorect Matrix / point operations with cast)
 * #824 (Confusing behavior of NumericalSample::sort)
 * #828 (ImportFromCSVFile fails on a file created by exportToCSVFile)
 * #830 (more optim algos examples)
 * #831 (Missing get/setParameter in OpenTURNSPythonFunction)
 * #833 (Homogeneity in Covariance Models)
 * #837 (TruncatedDistribution::setParameter segfaults)
 * #838 (Symmetry of SymmetricMatrix not always enforced)
 * #840 (Remove WeightedExperiment::getWeight)
 * #841 (Better CovarianceModelCollection in Python)
 * #842 (Better ProcessCollection in Python)
 * #843 (Remove all the specific isCopula() methods)
 * #848 (Inverse Wishart sampling)
 * #849 (Ambiguous NumericalSample::computeQuantile)
 * #853 (Switch the default for normalize boolean from TRUE to FALSE in ot.GeneralizedLinearModelAlgorithm)
 * #854 (InverseWishart.computeLogPDF)
 * #861 (document HMatrix classes)

== 1.7 release (2016-01-27) == #release-1.7

=== Library ===

==== Major changes ====
 * Optimization API rework
 * New parametrization of covariance models
 * Changed behaviour of ExponentialCauchy
 * KrigingAlgorithm rework

==== New classes ====
 * OptimizationSolver, OptimizationProblem
 * SLSQP, LBFGS, NelderMead optimization algorithms from NLopt
 * DiracCovarianceModel, TensorizedCovarianceModel
 * HMatrixParameters: support class for HMat
 * KarhunenLoeveP1Factory: Karhunen-Loeve decomposition of a covariance model using a P1 Lagrange interpolation
 * GeneralizedLinearModelAlgorithm, GeneralizedLinearModelResult: estimate parameters of a generalized linear model
 * BipartiteGraph: red/black graph
 * CumulativeDistributionNetwork: high dimensional distribution using a collection of (usually) small dimension
   distributions and a bipartite graph describing the interactions between these distributions
 * AdaptiveStieltjesAlgorithm: orthonormal polynomials wrt arbitrary measures using adaptive integration
 * MaximumLikelihoodFactory: generic maximum likelihood distribution estimation service

==== API changes ====
 * Removed BoundConstrainedAlgorithm class
 * Removed NearestPointAlgorithm class
 * Deprecated AbdoRackwitz|Cobyla|SQP::[gs]etLevelFunction|[gs]etLevelValue
 * Deprecated (AbdoRackwitz|Cobyla|SQP|TNC)SpecificParameters classes
 * Replaced KrigingAlgorithm::[gs]etOptimizer methods by KrigingAlgorithm::[gs]etOptimizationSolver
 * Removed ConfidenceInterval class
 * Removed draw method to CovarianceModel
 * Added Distribution::[sg]etParameter parameter value accessors
 * Added Distribution::getParameterDescription parameter description accessor
 * Deprecated method Distribution::setParametersCollection(NP)
 * Removed CovarianceModel::getParameters
 * Added CovarianceModel::getParameter
 * Added CovarianceModel::getParameterDescription
 * Moved CovarianceModel::setParameters to CovarianceModel::setParameter
 * Added discretizeAndFactorize method to covariance model classes
 * Added discretizeHMatrix method to covariance model classes
 * Added discretizeAndFactorizeHMatrix method to covariance model classes
 * Deprecated OptimizationSolver::setMaximumIterationsNumber in favor of OptimizationSolver::[sg]etMaximumIterationNumber
 * Moved NumericalMathFunction::[sg]etParameters to NumericalMathFunction::[sg]etParameter
 * Moved NumericalMathFunction::parametersGradient to NumericalMathFunction::parameterGradient
 * Removed NumericalMathFunction::[sg]etInitial(Evaluation|Gradient|Hessian)Implementation
 * Renamed DistributionImplementationFactory to DistributionFactoryImplementation
 * Extended BoxCoxFactory::build to generalized linear models

=== Python module ===
 * Support infix operator for matrix multiplication (PEP465)

=== Miscellaneous ===
 * Enhanced print of samples
 * Dropped old library wrappers

=== Bug fixes ===
 * #784 (Troubles with UserDefinedFactory/UserDefined)
 * #790 (AbdoRackwitz parameters)
 * #796 (Beta distribution: if sample contains Inf, freeze on getSample)
 * #797 (computeProbability might be wrong when distribution arithmetic is done)
 * #798 (Error message misstyping (Gamma distribution))
 * #799 (Error message misstyping (Gumbel distribution factory))
 * #800 (Exponential distribution built on constant sample)
 * #804 (no IntervalMesher documentation content)
 * #805 (Python segfault in computeSilvermanBandwidth)
 * #806 (DistributionImplementation::computeCDFParallel crash)
 * #808 (Index check of SymmetricTensor fails when embedded within a PythonFunction)
 * #812 (Sphinx documentation build error)

== 1.6 release (2015-08-14) == #release-1.6

=== Library ===

==== Major changes ====
 * Improved encapsulation of hmat-oss to use H-Matrices in more classes
 * Kriging metamodelling becomes vectorial
 * Conditional normal realizations
 * Polynomial chaos performance improvements (#413)

==== New classes ====
 * VonMises, distribution
 * Frechet, distribution
 * ParametrizedDistribution, to reparametrize a distribution
 * DistributionParameters, ArcsineMuSigma, BetaMuSigma, GumbelAB, GumbelMuSigma, GammaMuSigma, LogNormalMuSigma, LogNormalMuSigmaOverMu, WeibullMuSigma parameters
 * PolygonArray, allows to draw a collection of polygons
 * MarginalDistribution, MaximumDistribution, RatioDistribution, arithmetic distributions
 * KrigingRandomVector
 * ConditionalNormalProcess
 * MetaModelValidation, for the validation of a metamodel

==== API changes ====
 * Added a new draw3D() method based on Euler angles to the Mesh class.
 * Changed the parameter value of the default constructor for the AliMikhailHaqCopula and FarlieGumbelMorgensternCopula classes.
 * Added a new constructor to the ParametricEvaluationImplementation class.
 * Added floor, ceil, round, trunc symbols to analytical function.
 * Allow to save/load simulation algorithms
 * Added the low order G1K3 rule to the GaussKronrodRule class.
 * Added the BitCount() method to the SpecFunc class.
 * Added vectorized versions of the non-uniform random generation methods in the DistFunc class.
 * Added a generic implementation of the computePDF() method in the DistributionImplementation class.
 * Added the computeMinimumVolumeInterval() method to compute the minimum volume interval of a given probability content to the DistributionImplementation class in the univariate case.
 * Added the keys "CompositeDistribution-SolverEpsilon" and "FunctionalChaosAlgorithm-PValueThreshold" to the ResourceMap class.
 * Added the max() operator as well as new versions of the algebra operators to the DistributionImplementation class.
 * Added a new add() method to the ARMACoefficients class.
 * Allowed to parameterize the CompositeDistribution class through ResourceMap.
 * Allow the use of hmat in KrigingAlgorithm
 * Added getConditionalMean method to KrigingResult
 * Added getConditionalCovariance method to KrigingResult
 * Added operator() to KrigingResult to get the conditional normal distribution
 * Improved TemporalNormalProcess : added specific setMethod to fix numerical method for simulation

=== Python module ===
 * Fixed IPython 3 inline svg conversion
 * Improved sequence[-n] accessors (#760)

=== Miscellaneous ===
 * Improved performance of MetropolisHastings, set default burnin=0, thin=1, non-rejected components
 * Improved the coupling tools module using format mini-language spec
 * Improved the pretty-printing of the LinearCombinationEvaluationImplementation class.
 * Improved the draw() method of the NumericalMathEvaluationImplementation and NumericalMathFunction classes to better handle log scale.
 * Improved the GaussKronrod class to avoid inf in the case of pikes in the integrand.
 * Improved the numerical stability of the ATanh() method in the SpecFunc class.
 * Improved many of the nonlinear transformation methods of the distribution class.
 * Improved the automatic parameterization of the FunctionalChaosAlgorithm. It closes ticket #781.
 * Improved the robustness of the GeneralizedParetoFactory, TruncatedNormal and MeixnerDistributionFactory classes.
 * Made some minor optimizations in the TemporalNormalProcess class.

=== Bug fixes ===
 * #751 (IndicesCollection as argument of Mesh)
 * #772 (FORM does not work if Event was constructed from Interval)
 * #773 (Problems with Event constructed from Interval)
 * #779 (PolygonArray not available from python)
 * #781 (failure to transform data in chaos)
 * #789 (Time consuming extraction of chaos-based Sobol indices in the presence of many outputs)
 * #791 (Bug in ProductCovarianceModel::partialGradient)
 * #792 (PythonFunction does not check the number of input args)

== 1.5 release (2015-02-11) == #release-1.5

=== Library ===

==== Major changes ====
 * PCE: polynomial cached evaluations
 * Kriging: new kernels including anisotropic ones
 * Distribution: more efficient algebra, more copulas and multivariate distributions
 * Bayesian modeling: improved MCMC, BayesDistribution, enhanced ConditionalDistribution, conjugate priors for Normal distribution

==== New classes ====
 * AggregatedProcess, allowing to stack processes with common spatial dimension
 * ProductDistribution class, dedicated to the modeling of the distribution of the product of two independent absolutely continuous random variables.
 * MaximumEntropyStatisticsDistribution
 * MaximumEntropyStatisticsCopula
 * CovarianceHMatrix, which can be used by TemporalNormalProcess to approximate covariance matrix via an H-Matrix library.
 * InverseChiSquare
 * InverseGamma
 * NormalGamma
 * OrdinalSumCopula
 * MaternModel
 * ProductCovarianceModel
 * BoxCoxGradientImplementation
 * BoxCoxHessianImplementation
 * InverseBoxCoxGradientImplementation
 * InverseBoxCoxHessianImplementation
 * KrigingResult
 * BayesDistribution
 * PythonNumericalMathGradientImplementation
 * PythonNumericalMathHessianImplementation
 * PythonDynamicalFunctionImplementation

==== API changes ====
 * Deprecated method NumericalMathFunction|NumericalMathFunctionEvaluation::getOutputHistory|getInputHistory in favor of NumericalMathFunction::getHistoryOutput|getHistoryInput
 * Removed method Graph::initializeValidLegendPositions
 * Renamed the getMarginalProcess() method into getMarginal() in the Process class and all the related classes.
 * Deprecated methods Graph::getBitmap|getPostscript|getVectorial|getPath|getFileName
 * Deprecated methods Graph::draw(path, file, width, height, format), use draw(path+file, width, height, format) instead
 * Removed deprecated methods ResourceMap::SetAsUnsignedLong|GetAsUnsignedLong in favor of ResourceMap::SetAsUnsignedInteger|GetAsUnsignedInteger
 * Removed deprecated methods NumericalSample::scale|translate
 * Renamed the acosh(), asinh(), atanh() and cbrt() methods of the SpecFunc class into Acosh(), Asinh(), Atanh() and Cbrt() and provided custom implementations.
 * Added the rUniformTriangle() method to the DistFunc class to generate uniform random deviates in a given nD triangle.
 * Extended the GaussKronrod, IntegrationAlgorithm and IntegrationAlgorithmImplementation classes to multi-valued functions.
 * Extended the FFT and RandomMixture classes to 2D and 3D.
 * Added the setValues() method to the Field class.
 * Added Simulation::setProgressCallback|setStopCallback to set up hooks
 * Added the getParameterDimension() method to the NumericalMathFunction class.
 * Added new parallel implementations of the discretize() and discretizeRow() methods in the CovarianceModelImplementation class.
 * Added the key "Os-RemoveFiles" to the ResourceMap class.
 * Added the BesselK(), LogBesselK() and BesselKDerivative() methods to the SpecFunc class.
 * Added the spatial dimension information to the CovarianceModel class.
 * Added a discretize() method based on sample to the CovarianceModel class.
 * Added a nugget factor to all the covariance models.
 * Added an history mechanism to the MCMC class.
 * Added accessors to the amplitude, scale, nugget factor, spatial correlation to the CovarianceModel class.
 * Added the getLogLikelihoodFunction() method to the KrigingAlgorithm class.
 * Added a link function to the ConditionalDistribution class.
 * Added the getMarginal(), hasIndependentCopula(), hasEllipticalCopula(), isElliptical(), isContinuous(), isDiscrete(), isIntegral() methods to the RandomMixture class.
 * Added the getSupport() and the computeProbability() methods to the Mixture class.
 * Added a simplified constructor to the BayesDistribution class.
 * Added the computeRange() and getMarginal() methods to the BayesDistribution class.
 * Added the isIncreasing() method to the Indices class.
 * Added a dedicated computeLogPDF() method to the Rice class.
 * Added the LargeCaseDeltaLogBesselI10() and DeltaLogBesselI10() methods to the SpecFunc class.
 * Removed the useless getPartialDiscretization() method to the CovarianceModel class.
 * Removed the getConditionalCovarianceModel() in the KrigingAlgorithm class.
 * Renamed the getMeshDimension() method into getSpatialDimension() in the DynamicalFunction class.
 * Renamed the isNormal(), isInf() and isNaN() methods into IsNormal(), IsInf() and IsNan() in the SpecFunc class.
 * Removed FittingTest::GetLastResult, FittingTest::BestModel*(sample, *) in favor of FittingTest::BestModel*(sample, *, &bestResult)
 * Deprecated NumericalMathFunction(Implementation)::set{Evaluation|Gradient|Hessian}Implementation in favor of NumericalMathFunction(Implementation)::set{Evaluation|Gradient|Hessian}
 * Deprecated NumericalSample::compute{Range,Median,Variance,Skewness,Kurtosis,CenteredMoment,RawMoment}PerComponent
 * Deprecated ProcessSample::setField(index, field) in favor of ProcessSample::setField(field, index)

=== Python module ===
 * Include sphinx documentation
 * Improved collection accessors
 * Allow to overload gradient and hessian
 * Improved viewer's integration with matplotlib api
 * Added PythonDynamicalFunction to override DynamicalFunction

=== Miscellaneous ===
 * In Graph::draw, the file extension overrides the format argument
 * Improved the compactSupport() method of the UserDefined class. Now, it works with multidimensional distributions.
 * Improved the computePDF() and computeCDF() methods of the UserDefined class.
 * Improved the RandomMixture class to allow for constant distribution and Dirac contributors.
 * Added /FORCE option to windows installer to allow out-of-python-tree install
 * Added a generic implementation of the getMarginal() method to the Process class for 1D processes.
 * Added a description to all the fields generated by a getRealization() method of a process.
 * Changed the values of the keys ConditionalDistribution-MarginalIntegrationNodesNumber, KernelSmoothing-BinNumber, SquaredExponential-DefaultTheta, AbsoluteExponential-DefaultTheta, GeneralizedExponential-DefaultTheta in the ResourceMap class and the openturns.conf file.
 * Changed the parameterization of the AbsoluteExponential, GeneralizedExponential and SquaredExponential classes.
 * Changed the default parameterization of the ComposedCopula, ConditionalDistribution, AliMikhailHaqCopula, FarlieGumbelMorgensternCopula, KernelMixture, Mixture and NormalCopula classes.
 * Changed the default presentation of analytical functions.
 * Changed the parameters of the default distribution of the FisherSnedecor class.
 * Changed the algorithm used in the FisherSnedecorFactory class. Now the estimation is based on MLE.
 * Extended the Debye() method of the SpecFunc class to negative arguments.
 * Extended the computeCDF(), computeDDF(), computeProbability() methods of the RandomMixture class.
 * Extended the ConditionalDistribution class to accept a link function.
 * Extended the build() method of the IntervalMesher class to dimension 3.
 * Improved the capabilities of the KrigingAlgorithm class. Now it can use anisotropic covariance models.
 * Improved the __str__() method of the CompositeDistribution class.
 * Improved the numerical stability of the computeCharacteristicFunction() in the Beta class.
 * Improved the distribution algebra in the DistributionImplementation class.
 * Improved the getKendallTau() and computeCovariance() methods of the SklarCopula class.
 * Improved the Gibbs sampler in the TemporalNormalProcess class.
 * Improved the presentation of the graphs generated by the drawPDF() and drawCDF() methods of the distributions.
 * Improved the messages sent by the NotYetImplementedException class.
 * Improved the pretty-print of the NumericalMathFunction class.
 * Improved the HistogramFactory and KernelSmoothing classes by using inter-quartiles instead of standard deviations to estimate scale parameters.
 * Improved the management of small coefficients in the DualLinearCombinationEvaluationImplementation class.
 * Improved the algorithms of the getRealization() and computePDF() methods of the Rice class.
 * Improved the operator() method of the PiecewiseLinearEvaluationImplementation class.

=== Bug fixes ===
 * #614 (FORM Method - Development of sensitivity and importance factors in the physical space)
 * #673 (Perform the computeRange method of the PythonDistributionImplementation class)
 * #678 (Pretty-printer for gdb)
 * #688 (incorrect analytical gradient)
 * #704 (Problem with Exception)
 * #709 (MatrixImplementation::computeQR issues)
 * #713 (Dirichlet hangs on np.nans)
 * #720 (Missing LHSExperiment::getShuffle)
 * #721 (Python implementation of a NumericalMathGradientImplementation)
 * #731 (Problems with Rice and FisherSnedecor distributions)
 * #736 (Graph : keep getBitmap, getVectorial, getPDF, getPostScript, initializeValidLegendPositions?)
 * #737 (Bug in composeddistribution inverse iso-probabilistic transformation in the ellipical distribution case )
 * #738 (Incorrect pickling of ComposedDistribution with ComposedCopula)
 * #739 (Bug in the SpecFunc::LnBeta() method)
 * #744 (Incorrect iso-probabilistic transformation for elliptical ComposedDistribution)
 * #745 (DirectionalSampling: ComposedCopula bug and budget limitation ignored)
 * #747 (Packaging for conda)
 * #748 (Can't add sklar copula to CopulaCollection)
 * #754 (Bad conversion list to python with negative integer)
 * #755 (inconsistency in functions API)
 * #757 (Spearman correlation in CorrelationAnalysis)
 * #759 (Problem with RandomMixture::project)
 * #762 (NumericalSample's export produce empty lines within the Windows environment)
 * #763 (Missing description of samples with RandomVector realizations)
 * #764 (RandomVector's description)
 * #769 (Dirichlet behaves strangely on constant)
 * #770 (Problem with FittingTest based on BIC)

== 1.4 release (2014-07-25) == #release-1.4

=== Library ===

==== Major changes ====
 * Native windows support, OT.dll can be generated by MSVC compilers; Python bindings not yet available
 * 64bits windows support
 * Python docstrings work started
 * Major speed improvement for random fields

==== New distributions ====
 * Wishart
 * InverseWishart
 * CompositeDistribution

==== New classes ====
 * KrigingResult
 * LevelSet
 * KDTree
 * ExponentiallyDampedCosineModel
 * SphericalModel
 * MeshFactory
 * IntervalMesher
 * ParametricEvaluationImplementation
 * ParametricGradientImplementation
 * ParametricHessianImplementation

==== API changes ====
 * Removed deprecated types UnsignedLong, IndexType in favor of UnsignedInteger, SignedInteger
 * Deprecated method ResourceMap::SetAsUnsignedLong|GetAsUnsignedLong in favor of ResourceMap::SetAsUnsignedInteger|GetAsUnsignedInteger
 * Removed method ResourceMap::GetAsNewCharArray
 * Renamed Matrix::computeSingularValues(u, vT) to computeSVD(u, vT)
 * Renamed MatrixImplementation::computeEigenValues(v) to computeEV(v)
 * Added Matrix::computeTrace
 * Renamed WeightedExperiment::generate(weights) to WeightedExperiment::generateWithWeights(weights)
 * Removed DistributionImplementation::getGaussNodesAndWeights(void)
 * Removed DescriptionImplementation class
 * Removed deprecated method NumericalPoint::norm2 in favor of normSquare, normalize2 in favor of normalizeSquare
 * Removed deprecated method SpectralModel::computeSpectralDensity
 * Deprecated method NumericalSample::scale|translate

=== Python module ===
 * Docstring documentation, can be used in combination with sphinx (in-progress)
 * Added Drawable|Graph::_repr_svg_ for automatic graphing within IPython notebook
 * Added Object::_repr_html_ to get html string representation of OpenTURNS objects
 * Some methods no longer return argument by reference, return tuple items instead (see #712)

=== Miscellaneous ===
 * DrawHenryLine now works for any Normal sample/distribution.
 * Added a DrawHenryLine prototype with given Normal distribution.
 * Added a add_legend=True kwarg to openturns.viewer.View.
 * New arithmetic on Distribution (can add/subtract/multiply/divide/transform by an elementary function)
 * New arithmetic on NumericalMathFunction (can add/subtract/multiply)
 * New arithmetic on NumericalSample (can add/subtract a scalar, a point or a sample, can multiply/divide by a scalar, a point or a square matrix)

=== Bug fixes ===
 * #693 (Distribution.computeCDFGradient(NumericalSample) segfaults)
 * #697 (Problem with LogNormal on constant sample)
 * #700 (Problem with MeixnerDistribution (continuation))
 * #706 (rot tests fail with r 3.1.0)
 * #707 (Error when executing ot.Multinomial().drawCDF())
 * #708 (Typing across OpenTURNS matrices hangs, fills RAM and is eventually killed)
 * #710 (Slicing matrices)
 * #718 (DirectionalSampling does not set the dimension of the SamplingStrategy)
 * #712 (do not pass python arguments as reference)
 * #722 (Problem with drawPDF() for Triangular distribution)
 * #725 (Remove NumericalSample::scale/translate ?)
 * #726 (Defect in the Multinomial distribution constructor)

== 1.3 release (2014-03-06) == #release-1.3

=== Library ===

==== Major changes ====
 * Extended process algorithms to stochastic fields
 * Kriging metamodelling
 * Optionally use Boost for better distribution estimations

==== New kriging classes ====
 * KrigingAlgorithm
 * KrigingGradient
 * SquaredExponential
 * GeneralizedExponential
 * AbsoluteExponential
 * ConstantBasisFactory
 * LinearBasisFactory
 * QuadraticBasisFactory

==== New classes ====
 * Skellam
 * SkellamFactory
 * MeixnerDistribution
 * MeixnerDistributionFactory
 * GaussKronrod
 * GaussKronrodRule
 * TriangularMatrix
 * QuadraticNumericalMathFunction

==== API changes ====
 * Removed framework field in generic wrapper
 * Added the getVerticesNumber(), getSimplicesNumber() and getClosestVertexIndex() methods to the Mesh class.
 * Renamed the getClosestVertexIndex() method into getNearestVertexIndex() in the Mesh class.
 * Added the computeSurvivalFunction() method to distributions
 * Added the getSpearmanCorrelation() and getKendallTau() to distributions
 * Added the DiLog() and Log1MExp() methods to the SpecFunc class.
 * Added the LogGamma() and Log1p() functions of complex argument to the SpecFunc class.
 * Added the setDefaultColors() method to the Graph class.
 * Added the computeLinearCorrelation() method as an alias to the computePearsonCorrelation() method of the NumericalSample class.
 * Added two in-place division operators to the NumericalSample class.
 * Added the getShapeMatrix() method to the NormalCopula, Copula, Distribution and DistributionImplementation classes.
 * Added the getLinearCorrelation() and getPearsonCorrelation() aliases to the getCorrelation() method in the Distribution and DistributionImplementation classes.
 * Added a new constructor to the SimulationSensitivityAnalysis class.
 * Added the stack() method to the NumericalSample class.
 * Added the inplace addition and soustraction of two NumericalSample with same size and dimension.
 * Removed the TimeSeriesImplementation class.
 * Added the isBlank() method to the Description class.
 * Added a new constructor to the Cloud, Curve and Polygon classes.
 * Added an optimization for regularly discretized locations to the PiecewiseHermiteEvaluationImplementation and PiecewiseLinearEvaluationImplementation classes.
 * Added the streamToVTKFormat() method to the Mesh class.
 * Create the RandomGeneratorState class and allow to save and load a RandomGeneratorState.
 * Allow the use of a sample as operator() method argument of the AnalyticalNumericalMathEvaluationImplementation class.
 * Removed deprecated method Distribution::computeCDF(x, tail)
 * Removed deprecated method Curve::set|getShowPoints
 * Removed deprecated method Drawable::set|getLegendName
 * Removed deprecated method Pie::Pie(NumericalSample), Pie::Pie(NumericalSample, Description, NumericalPoint)
 * Deprecated method NumericalPoint::norm2 in favor of normSquare, normalize2 in favor of normalizeSquare

=== Python module ===
 * Added NumericalSample::_repr_html_ for html representation in IPython
 * Allow to reuse figure/axes instances from matplotlib viewer
 * PythonFunction now prints the complete traceback

=== Miscellaneous ===
 * Improved numerical stability of InverseNormal
 * Preserve history state in the marginal function.
 * Port to MinGW-w64 3.0 CRT
 * Added a new simplification rule to the MarginalTransformationEvaluation for the case where the input and output distributions are linked by an affine transformation.
 * Propagated the use of potential parallel evaluations of the computeDDF(), computePDF() and computeCDF() methods in many places, which greatly improves the performance of many algorithms.
 * Allowed for non-continuous prior distributions in the MCMC class.

=== Bug fixes ===
 * #442 (OT r1.0 Box Cox is only for Time Series Not for Linear Model)
 * #506 (There are unit tests which fail on Windows with OT 1.0)
 * #512 (The documentation is not provided with the Windows install)
 * #589 (The Histogram class is too complicated)
 * #640 (Optional values formatting in coupling_tools.replace)
 * #643 (Problem with description in graph)
 * #645 (Problem to build a truncated normal distribution from a sample)
 * #647 (cannot save a NumericalMathFunction issued from PythonFunction)
 * #648 (wrong non-independent normal ccdf)
 * #649 (Loss of accuracy in LogNormal vs Normal MarginalTransformation (in the (very) far tails))
 * #650 (OpenTURNS has troubles with spaces in path names)
 * #651 (The generalized Nataf transformation is unplugged)
 * #652 (Problem with setParametersCollection() in KernelSmoothing)
 * #657 (RandomWalkMetropolisHastings moves to zero-probability regions)
 * #661 (Problem with getParametersCollection() while using KernelSmoothing)
 * #664 (AggregatedNumericalMathEvaluationImplementation::getParameters is not implemented)
 * #667 (Missing draw quantile function in distribution class)
 * #668 (__str__ method of the Study object occasionally throws an exception)
 * #669 (Bad export of NumericalSample)
 * #670 (TruncatedDistribution)
 * #672 (Multivariate python distribution requires getRange.)
 * #674 (python nmf dont force cache)
 * #675 (Bug with standard deviation evaluation for UserDefined distribution with dimension > 1)
 * #676 (DistributionCollection Study::add crash)
 * #677 (Error in SobolSequence.cxx on macos 10.9 with gcc4.8)
 * #681 (Incomplete new NumericalSample features regarding operators)
 * #682 (dcdflib.cxx license does not comply with Debian Free Software Guidelines)
 * #683 (Normal)
 * #685 (muParser.h not installed when using ExternalProject_Add)
 * #686 (Probabilistic model with SklarCopula can't be saved via pickle)
 * #687 (Segfault using BIC and SklarCopula)
 * #688 (incorrect analytical gradient)
 * #691 (Strange behavior of convergence graph)

== 1.2 release (2013-07-26) == #release-1.2

=== Library ===

==== New combinatorial classes ====
 * KPermutations
 * KPermutationsDistribution
 * Tuples
 * CombinatorialGenerator
 * Combinations

==== New classes ====
 * PiecewiseEvaluationImplementation
 * GeneralizedPareto
 * GeneralizedParetoFactory
 * RungeKutta

==== API changes ====
 * Switched from getLegendName() and setLegendName() to getLegend() and setLegend() in the drawables.
 * Extended the add() method of the Collection class to append a collection to a given collection;
 * Extended the add() method of the Graph class in order to add another Graph.
 * Added the getCallsNumber() method to the NumericalMathFunction class.
 * Removed deprecated methods getNumericalSample in Distribution, RandomVector, TimeSeries, and TimeSeries::asNumericalSample.
 * Removed deprecated methods HistoryStrategy::reset, and resetHistory in NumericalMathFunction, NumericalMathFunctionImplementation, NumericalMathEvaluationImplementation
 * Removed deprecated method Distribution::computeCharacteristicFunction(NumericalScalar x, Bool logScale)
 * Removed deprecated method Distribution::computeGeneratingFunction(NumericalComplex z, Bool logScale)
 * Removed deprecated method Distribution::computeCDF(x, tail)

==== Python module ====
 * The distributed python wrapper is now shipped separately
 * No more need for base class casts
 * Enhanced collection classes wrapping: no more need for NumericalMathFunctionCollection, DistributionCollection, ...
 * Introduced pickle protocol support

==== Miscellaneous ====
 * Modified the matplotlib viewer in order to use color codes instead of color names, to avoid errors when the color name is not known by matplotlib.
 * Added a binning capability to the KernelSmoothing class. It greatly improves its performance for large samples (300x faster for 10^6 points and above)
 * Changed the definition of the sample skewness and kurtosis. Now, we use the unbiased estimators for normal populations.
 * Changed back to the first (thinest) definition of hyperbolic stratas. Added a function to control the number of terms per degree.

==== Bug fixes ====
 * #411 (Long time to instanciate a NumericaMathFunction (analytical function))
 * #586 (The Pie graphics could be easily improved.)
 * #593 (Can't draw a Contour drawable with the new viewer)
 * #594 (Useless dependency to R library)
 * #595 (Bug in distributed_wrapper if tmpdir point to a network filesystem)
 * #596 (Bug in distributed_wrapper if files_to_send are not in current directory.)
 * #597 (The SWIG typemap is still failing to assign some prototypes for overloaded basic objects)
 * #598 (distributed_wrapper do not kill remote sleep process.)
 * #599 (Wrong quantile estimation in Histogram distribution)
 * #600 (Please remove timing checks from python/test/t_coupling_tools.py)
 * #606 (Too permissive constructors)
 * #608 (Distributed_python_wrapper : files permissions of files_to_send parameter are not propagated)
 * #609 (How about implementing a BlatmanHyperbolicEnumerateFunction?)
 * #612 (Missing description using slices)
 * #616 (PythonDistribution)
 * #619 (chaos rvector from empty chaos result segfault)
 * #620 (LogNormalFactory does not return a LogNormal)
 * #622 (undetermined CorrectedLeaveOneOut crash)
 * #630 (Fix build failure with Bison 2.7)
 * #634 (NMF bug within the python api)
 * #637 (The docstring of coupling_tools is not up-to-date.)
 * #638 (libopenturns-dev should bring libxml2-dev)


== 1.1 release == #release-1.1

=== Library ===

New stochastic process classes:
 * ARMALikelihood
 * ARMALikelihoodFactory
 * UserDefinedStationaryCovarianceModel
 * StationaryCovarianceModelFactory
 * UserDefinedCovarianceModel
 * CovarianceModelFactory
 * NonStationaryCovarianceModel
 * NonStationaryCovarianceModelFactory
 * DickeyFullerTest

New bayesian updating classes:
 * RandomWalkMetropolisHastings
 * MCMC
 * Sampler
 * CalibrationStrategy
 * PosteriorRandomVector

New distributions:
 * AliMikhailHaqCopula
 * AliMikhailHaqCopulaFactory
 * Dirac
 * DiracFactory
 * FarlieGumbelMorgensternCopula
 * FarlieGumbelMorgensternCopulaFactory
 * FisherSnedecorFactory
 * NegativeBinomialFactory
 * ConditionalDistribution
 * PosteriorDistribution
 * RiceFactory

New classes:
 * FunctionalBasisProcess
 * Classifier
 * MixtureClassifier
 * ExpertMixture
 * Mesh
 * RestrictedEvaluationImplementation
 * RestrictedGradientImplementation
 * RestrictedHessianImplementation

==== API changes ====
 * Changed the way the TrendFactory class uses the basis. It is now an argument of the build() method instead of a parameter of the constructor.
 * Deprecated Distribution::getNumericalSample, RandomVector::getNumericalSample, TimeSeries::getNumericalSample, and TimeSeries::asNumericalSample (getSample)
 * Deprecated Distribution::computeCharacteristicFunction(NumericalScalar x, Bool logScale) (computeCharacteristicFunction/computeLogCharacteristicFunction)
 * Deprecated Distribution::computeGeneratingFunction(NumericalComplex z, Bool logScale) (computeGeneratingFunction/computeLogGeneratingFunction)
 * Deprecated Distribution::computeCDF(x, Bool tail) (computeCDF/computeComplementaryCDF)
 * Removed SVMKernel, SVMRegression classes
 * Added samples accessors to MetaModelAlgorithm.
 * Added AggregatedNumericalMathEvaluationImplementation::operator()(NumericalSample)
 * Deprecated PlatformInfo::GetId.
 * Added a draw() method to the NumericalMathFunction class.
 * Changed the return type of the build() method for all the DistributionImplementationFactory related classes. Now, it returns a smart pointer on a DistributionImplementation rather than a C++ pointer. It closes the memory leak mentioned in ticket #545.
 * Changed the return type of the getMarginal() method of the DistributionImplementation, RandomVectorImplementation and ProcessImplementation related classes. Now, it returns smart pointers instead of C++ pointers to avoid memory leak.

=== Python module ===
 * DistributedPythonFunction: new python wrapper module, which allows to launch a function
 to several nodes and cores in parallel
 * PythonFunction: added simplified constructor for functions
 * New matplotlib viewer as replacement for rpy2 & qt4 routines
 * Added PythonRandomVector, PythonDistribution to overload Distribution & RandomVector objects
 * Added NumericalSample, NumericalPoint, Description, Indice slicing
 * Added automatic python conversion to BoolCollection
 * Allowed use of wrapper data enums using their corresponding xml tags

=== Miscellaneous ===
 * Added NumericalMathFunction::clearCache
 * CMake: MinGW build support
 * CMake: completed support for UseOpenTURNS.config
 * Added quantile function on a user-provided grid.
 * Added the SetColor() and GetColor() methods to the Log class.
 * Added row and column extraction to the several matrices.
 * Added the getInverse() method to the TrendTransform and InverseTrendTransform classes.
 * Improved the generic implementation of the computeQuantile() method in the CopulaImplementation class.
 * Improved the labeling of the Kendall plot in the VisualTest class.
 * Improved the robustness of the BestModelBIC(), BestModelKolmogorov() and BestModelChiSquared() methods in the FittingTest class.
 * Ship openturns on windows as a regular python module.
 * R & R.rot as only runtime dependencies.
 * Improved the pretty-printing of many classes.
 * Added a constructor based on the Indices class to the Box class.

==== Bug fixes ====
 * #403 (do not display the name if object is unamed)
 * #424 (OT rc1.0 Ipython interactive mode: problem with "ctrl-c")
 * #429 (OT r1.0 Creation of a NumericalSample with an np.array of dimension 1)
 * #471 (The key 'BoxCox-RootEpsilon' is missing in the ResourceMap object)
 * #473 (Bug with generic wrapper)
 * #479 (Wrong output of getRealization() for the SpectralNormalProcess class when dimension>1)
 * #480 (Wrong random generator for the NegativeBinomial class)
 * #482 (Build failure with g++ 4.7)
 * #487 (Wrong output of getRealization() for the Event class built from a domain and a random vector when dimension>1)
 * #488 (The getConfidenceLength() method of the SimulationResult class does not take the given level into account)
 * #495 (g++ 4.7 miscompiles OT)
 * #496 (Missing name of DistributionFactories)
 * #497 (Spurious changes introduced in Python docstrings (r1985))
 * #504 (Bad size of testResult in HypothesisTest)
 * #509 (I cannot install OT without admin rights)
 * #510 (Cast trouble with DistributionCollection)
 * #518 (DistributionCollection does not check indices)
 * #537 (Downgrade of numpy version at the installation of openturns)
 * #538 (Please remove CVS keywords from source files (2nd step))
 * #541 (LogUniform, Burr distributions: incorrect std dev)
 * #542 (Bad default constructor of TruncatedNormal distribution)
 * #549 (OpenTURNSPythonFunction attributes can be inadvertendly redefined)
 * #551 (The generic wrapper fails on Windows)
 * #556 (OpenTURNSPythonFunction definition)
 * #560 (Missing getWeights method in Mixture class)
 * #561 (The Windows installer does not configure the env. var. appropriately.)
 * #562 (wrong value returned in coupling_tools.get_value with specific parameters.)
 * #572 (Various changes in distribution classes)
 * #576 (DrawHistogram fails with a constant NumericalSample)
 * #580 (ExpertMixture marginal problem)
 * #581 (ExpertMixture Debug Message)
 * #583 (Missing description when using NumericalMathFunction)
 * #584 (ComposedDistribution description)
 * #586 (The Pie graphics could be easily improved.)
 * #587 (Cannot save a NumericalMathFunction if built from a NumericalMathEvaluationImplementation)
 * #592 (View and Show)

== 1.0 release == #release-1.0

==== Library ====
Introducing stochastic processes modelling through these classes:
 * TimeSeries
 * TimeGrid
 * ProcessSample
 * SecondOrderModel
 * TemporalFunction
 * SpatialFunction
 * DynamicalFunction
 * ARMA
 * ARMACoefficients
 * ARMAState
 * Process
 * NormalProcess
 * CompositeProcess
 * TemporalNormalProcess
 * SpectralNormalProcess
 * WhiteNoise
 * RandomWalk
 * WhittleFactory
 * Domain
 * FilteringWindows
 * RegularGrid
 * WelchFactory
 * WhittleFactory
 * SpectralModel
 * ExponentialModel
 * CauchyModel
 * UserDefinedSpectralModel
 * SpectralModel
 * CovarianceModel
 * InverseBoxCoxTransform
 * BoxCoxTransform
 * BoxCoxFactory
 * BoxCoxEvaluationImplementation
 * InverseBoxCoxEvaluationImplementation
 * ComplexMatrix
 * TriangularComplexMatrix
 * HermitianMatrix
 * FFT
 * KissFFT
 * TrendTransform

New classes:
 * Added the NegativeBinomial class.
 * Added the MeixnerFactory class, in charge of building the orthonormal basis associated to the negative binomial distribution.
 * Added the HaselgroveSequence class, which implements a new low discrepancy sequence based on irrational translations of the nD canonical torus.
 * Added the RandomizedLHS, RandomizedQuasiMonteCarlo classes.

Enhancements:
 * Added an history mechanism to all the NumericalMathFunction types. It is deactivated by default, and stores all the input and output values of a function when activated.
 * Fixed callsNumbers being incorrecly incremented  in ComputedNumericalMathEvaluationImplementation.
 * Added getCacheHits, addCacheContent methods to NumericalMathFunction
 * Improved the speed and accuracy of moments computation for the ZipfMandelbrot distribution.
 * Added the getMarginal() methods to the UserDefined class.
 * Added the MinCopula class.
 * Improved the buildDefaultLevels() method of the Contour class. Now, the levels are based on quantiles of the value to be sliced.
 * Improved the drawPDF() and drawCDF() methods of the CopulaImplementation class.
 * Restored the ability to compute importance factors and mean point in event domain to the SimulationResult class, using the SimulationSensitivityAnalysis class.
 * Improved the StandardDistributionPolynomialFactory class to take into account the NegativeBinomial special case using Meixner factory.
 * Added methods to define color using the Hue, Saturation, Value color space to the Drawable class.
 * Added the isDiagonal() method to the SymmetricMatrix class.
 * Improved the use of ResourceMap throughout the library.
 * The input sample of the projection strategy is stored in the physical space in all circumstances.
 * Parallelized NumericalSample::computeKendallTau() method.
 * Improved the FunctionalChaosRandomVector: it is now based on the polynomial meta model in the measure space instead of the input distribution based random vector. It provides the same output distribution for much cheaper realizations.
 * Improved the performance of the RandomMixture class. Now, all the Normal atoms are merged into a unique atom, which greatly improve the performance in case of random mixture of many such atoms.
 * Fixed bug in NumericalSample::exportToCSV method.

==== API changes ====
 * deprecated Interval::isNumericallyInside(const NumericalPoint & point) in favor of numericallyContains(const NumericalPoint & point)
 * removed deprecated class SobolIndicesResult.
 * removed deprecated class SobolIndicesParameters.
 * removed deprecated method CorrelationAnalysis::SobolIndices.
 * Removed FunctionCache in favor of in/out History.
 * Added 2 mandatory macros for wrappers: WRAPPER_BEGIN and WRAPPER_END.

=== Python module ===
 * Added Matrix / Tensor / ComplexMatrix conversion from/to python sequence/list/ndarray
 * Added typemaps to convert directly Indices and Description object from python sequences
 * Added operators NumericalPoint::__div__, __rmul__; NumericalSample::operator==; Matrix::__rmul__.
 * Fixed a memory leak in PythonNumericalMathEvaluationImplementation.

=== Miscellaneous ===
 * Added patch for OSX build
 * Updated the MuParser version. OpenTURNS is now based on MuParser version 2.0.0.
 * Moved the Uncertainty/Algorithm/IsoProbabilisticTransformation folder into Uncertainty/Algorithm/Transformation folder, in order to prepare the development of the process transformations.
 * Added colorization to make check and make installcheck outputs.
 * Windows (un)installer can be run in quiet mode (e.g. openturns-setup-1.0.exe /S /D=C:\Program Files\OpenTURNS).
 * Windows installer can avoid admin check (e.g. openturns-setup-1.0.exe /userlevel=[0|1]).
 * The windows python example uses NumericalPythonMathFunction and can launch several external application in parallel.

==== Bug fixes ====
 * #300 (openturns_preload makes it harder to bypass system libraries)
 * #365 (LeastSquaresStrategy sample contructor)
 * #366 (ProjectionStrategy's input sample gets erased)
 * #369 (ndarray of dimension > 1 casts into NumericalPoint)
 * #371 (Invalid DistributionImplementation::computeCDF dimension)
 * #376 (Confidence intervals for LHS and QMC / RQMC implementation)
 * #377 (Save a study crash after remove object)
 * #378 (CMake always calls swig even if source files have not changed)
 * #379 (Computation of the Cholesky factor)
 * #380 (Ease customizing installation paths with CMake)
 * #381 (Indices typemap)
 * #382 (CorrelationMatrix::isPositiveDefinite crashes when matrix empty)
 * #387 (cmake installs headers twice)
 * #388 (Broken illegal argument detection in TimeSeries[i,j])
 * #389 (Bug in ARMA prediction)
 * #390 (Reorder tests launched by CMake to mimic Autotools)
 * #398 (Cannot copy a TimeSeries in TUI)
 * #399 (Wrong automatic cast of TimeSeries into NumericalSample in TUI)
 * #400 (segmentation fault with TBB and GCC 4.6)
 * #405 (missing headers in libopenturns-dev)
 * #406 (Calcul quantiles empiriques)
 * #407 (print fails with a gradient)
 * #410 (Problem with getMarginal on a NumericalMathFunction)
 * #414 (Fix compiler warnings)
 * #417 (Minor bug in FFT)
 * #418 (Problem in SpectralNormalProcess)
 * #420 (File WrapperCommon_static.h forgotten during the installation (make install) ?)
 * #421 (Problem when testing the wrapper template wrapper_calling_shell_command)
 * #423 (OT rc1.0 Bug while creating a NumericalPoint with a numpy array)
 * #425 (OT r1.0 Bug while creating a Matrix with a numpy matrix)
 * #432 (TemporalNormalProcess bad dimension)
 * #434 (Missing copyOnWrite() in TimeSeries.getValueAtIndex())
 * #436 (Wrong results when using external code wrapper with openturns not linked to TBB and input provided in the command line)
 * #445 (slow NumericalSample deepcopy)
 * #464 (dimension not checked in NumericalSample)
 * #465 (The ViewImage function makes a cmd.exe console appear (on Windows))

== 0.15 release == #release-0.15

=== Library ===
Sparse polynomial chaos expansion:
 * LAR algorithm
 * CorrectedLeaveOneOut cross-validation
 * KFold cross-validation

New distributions:
 * Burr
 * InverseNormal

New classe:
 * BlendedStep: proportional finite difference step
 * DualLinearCombination NumericalMathFunctions classes
 * CharlierFactory class, which provides orthonormal polynomials for the Poisson distribution.
 * KrawtchoukFactory class, which provides orthonormal polynomials for the Binomial distribution.

Enhancements:
 * Added the DrawKendallPlot() method to the VisualTest class.
 * SensitivityAnalysis uses efficient Saltelli's algorith implementation without relying on R-sensitivity

==== Bug fixes ====
 * #344
 * #322
 * #324
 * #319
 * #307
 * #302
 * #227
 * #337
 * #350
 * #338
 * #308

=== Python module ===

 * Numpy arra type conversion
 * Ability to pickle an OpenTURNSPythonFunction

==== Bug fixes ====

 * #343
 * #284
 * Better handling of python exception in python NumericalMathFunction


== 0.14.0 release == #release-0.14.0
{{{
#!html
<h1 style="color: red">
WARNING: There is a bug regarding the iso-probabilistic transformation<br> affecting all the algorithms working in the standard space (FORM/SORM, chaos PCE, directional sampling),<br>
 as a result the values provided can be biased in certain cases.
</h1>
}}}




=== Library ===

==== Enhancements ====
New distributions:
 * Arcsine
 * ArcsineFactory
 * Bernoulli
 * BernoulliFactory
 * Burr
 * BurrFactory
 * Chi
 * ChiFactory
 * Dirichlet
 * DirichletFactory
 * FisherSnedecor
 * InverseNormal
 * InverseNormalFactory
 * Multinomial
 * MultinomialFactory
 * NonCentralChiSquare
 * Rice
 * Trapezoidal
 * TrapezoidalFactory
 * ZipfMandelBrot
New differentation classes:
 * FiniteDifferenceGradient
 * FiniteDifferenceHessian
 * FiniteDifferenceStep
 * ProportionalStep
 * ConstantStep
New low discrepancy sequences:
 * InverseHaltonSequence
 * FaureSequence
New classes:
 * TBB
 * TTY
 * HyperbolicAnisotropicEnumerateFunction

Enhancement of existing classes:
 * Wrappers library:
   * IO performance
   * Better error handling
   * Massive parallelization support: tested up to 1k threads and 10e7 points
   * Generic wrapper (no compilation required anymore)
 * NumericalSample
   * Use of TBB library for multithreading
   * New imlementation allowing storage up to 8Gb
   * Added clear() method to erase all content
   * Added merge() method to merge two instances
   * New accessors
 * Pretty print for the following classes:
 * Accessors to a composition of NumericalMathFunctions
 * Aggregated functions
 * FunctionalChaosAlgorithm allows for a multivariate model
 * Automatic differentiation of analytical formulas
 * Enhancement of distributions:
   * Enhanced PDF/CDF drawing for discrete distributions
   * Generic realization implementation for n-d distributions
   * LogNormalFactory uses maximum likeliHood
   * NormalCopulaFactory uses Kendall tau
   * HistogramFactory based on Scott estimator
   * Implementation of the RosenBlatt transformation
 * Enhancement of graphs:
  * Line width setting for StairCase and BarPlot
  * CobWeb plot
  * Copula fitting test (Kendall plot)
  * Cloud from complex numbers


Methods:
 * Added a constructor based on two input/output NumericalSamples to the NumericalMathFunction allowing to use the FunctionalChaos provided a sample.
 * Added the getProjectionStrategy() method to FunctionalChaosAlgorithm allowing to retrieve the design experiment generated.


==== Miscellaneous ====
General:
 * Compatibility with r-sensitivity > 1.3.1
 * CMake compatibility

Moved classes:
 * LeastSquares, QuadraticLeastSquares, LinearTaylor, QuadraticTaylor got moved to Base/MetaModel

==== Bug fixes ====
Fixes:
 * Fixed Mixture distribution

=== Python module ===
==== Enhancements ====
 * No more upcasting necessary for the following classes:
   * Distribution
   * HistoryStrategy

==== Bug fixes ====
 * Less RAM required to build openturns thanks to new module dist
 * Compatibility with swig 2
 * Correct install on OSes that use a lib64 dir on x86_64 arch (rpm distros)

==== Miscellaneous ====
 * Added some docstring to the main module

----

== 0.13.2 release == #release-0.13.2

=== Library ===

==== Enhancements ====
New classes:
 * BootstrapExperiment
 * ChebychevAlgorithm
 * ConditionalRandomVector
 * GaussProductExperiment
 * GramSchmidtAlgorithm
 * HaltonSequence
 * OrthogonalUnivariatePolynomial
 * OrthonormalizationAlgorithm
 * Os
 * StandardDistributionPolynomialFactory

Enhancement of existing classes:
 * Pretty print for the following classes:
   * NumericalSample
   * Matrix
   * UniVariatePolynomial
 * New generic algorithm for the computeCovariance() and computeShiftedMoment() methods for the continuous distributions.
 * Improved the CSV parser of the NumericalSample class. It can now cope with the various end of line conventions and any kind of blank characters in lines.
 * Improved the CSV export by adding the description of the NumericalSample into the resulting file.
 * The default constructor of a CovarianceMatrix now initializes it to the identity matrix.
 * It is now possible to compute the tail quantile and tail CDF of any distribution.

Methods:
 * Added the getStandardMoment() method that computes the raw moments of the standard version of the distribution for the following ones:
   * Beta
   * ChiSquare
   * Exponential
   * Laplace
   * Logistic
   * LogNormal
   * Normal
   * Rayleigh
   * Student
   * Triangular
   * Uniform
   * Weibull
 * setAlphaBeta() method to set simultaneously the two parameters of a Weibull distribution.
 * setParametersCollection() and getParametersCollection() for the Student distribution.
 * Added a constructor based on a NumericalSample and the optional corresponding weights to the UserDefined distribution.
 * Added two new methods for the computation of the bandwidth in the 1D case to the KernelSmoothing class, namely the computePluginBandwidth() and computeMixedBandwidth() methods.
 * Added the getMoment() and getCenteredMoment() methods to the Distribution class, with a generic implementation.
 * Added the setDistribution() method to the LHSExperiment class.
 * Added the getRoots() and getNodesAndWeights() methods to the OrthogonalUniVariatePolynomial and OrthogonalProductPolynomialFactory classes.
 * Added a constructor from two 1D NumericalSample to the cloud class.
 * Added the PDF format as export formats to the Graph class.
 * Added the computeSingularValues() method to the Matrix class.
 * Added a fill() method to the Indices class, that aloows to fill an Indices object with the terms of an arithmetic progression.
 * Added a constructor from a collection of String to the Description class.
 * Added a getNumericalVolume() method to the Interval class. It computes the volume of the interval based on its numerical bounds, which gives a finite number even for infinite intervals.
 * Added the printToLogDebug(), setWrapperError(), clearWrapperError(), getWrapperError() methods to the WrapperCommonFunctions class.
 * Added the setError() function to the WrapperCommon class.
 * Added the GetInstallationDirectory(), GetModuleDirectory(), CreateTemporaryDirectory(), DeleteTemporaryDirectory() methods to the Path class.
 * Added the getReccurenceCoefficients() method to the OrthogonalUnivariatePolynomialFamily class to give access to the three term reccurence coefficients verified by an orthonormal family of univariate polynomials.
 * Added a generate() method that also gives access to the weigths of the realizations to all the weighted experiements, namely:
   * BootstrapExperiment
   * FixedExperiment
   * ImportanceSamplingExperiment
   * LHSExperiment
   * LowDiscrepancyExperiment
   * MonteCarloExperiment

==== Miscellaneous ====
General:
 * Added the ability to set the log severity through the environment variable OPENTURNS_LOG_SEVERITY.
 * Deactivated the cache by default in the NumericalMathFunction class.
 * Added a warning about the use of the default implementation of the gradient and hessian in the NumericalMathFunction class.
 * Removed the exception declarations to all the methods.

Moved classes:
 * LeastSquaresAlgorithm became PenalizedLeastSquaresAlgorithm, which allows to specify a general definite positive L2 penalization term to the least squares optimization problem.
 * Removed the classes related to the inverse marginal transformation: they have been merged with the corresponding marginal transformation classes.
 * Moved the BoundConstrainedAlgorithmImplementation::Result class into the BoundConstrainedAlgorithmImplementationResult class to ease the maintenance of the TUI.

==== Bug fixes ====
Fixes:
 * Unregistered Weibull factory.
 * Very bad performance of wrappers on analytical formulas.
 * The computeCDF() method of the UserDefined distribution invert the meaning of the tail flag.
 * Compilation options defined by OpenTURNS have errors.
 * And many more little bugs or missing sanity tests that have been added along the lines...

=== Python module ===
==== Enhancements ====
 * Any collection of objects can now be built from a sequence of such objects.
 * Improved the compatibility between the OpenTURNS classes and the Python structures. The following classes can now be built from Python sequences:
   * ConfidenceInterval
   * Description
   * Graph
   * Histogram
   * HistogramPair
   * Indices
   * Interval
   * NumericalPoint
   * NumericalPointWithDescription
   * TestResult
   * UniVariatePolynomial
   * UserDefinedPair
 * Improved the use of interface classes in place of implementation classes: it removes the need to explicitely cast an implementation class into an interface class.
 * Split the module into 16 sub-modules, to allow for a fine grain loading of OpenTURNS.

==== Bug fixes ====
 * 1Gb of RAM required to build openturns

==== Miscellaneous ====
 * The ViewImage facility is now based on Qt4.
 * The Show facility is now based on rpy2, with an improved stability.

=== Documentation ===
see [wiki:NewFeaturesDoc#January2010 here]

----

== 0.13.1 release == #release-0.13.1

=== Library ===

==== Enhancements ====
New classes:
 * Added the LowDiscrepancyExperiment class to allow for the
   generation of a sample from any distribution with independent
   copula using low discrepancy sequences.
 * Added pretty printing to C++ library.
 * Added the ImportanceSamplingExperiment class, that allows to generate a sample according to a distribution and weights such that the weighted sample is representative of another distribution.

Enhancement of existing classes:
 * TruncatedDistribution.
 * Changed the constructor of the FunctionalChaosResult class in order to store the orthogonal basis instead of just the measure defining the dot product.
 * QuasiMonteCarlo now uses sample generation.
 * More accurate range computation in Gamma class.
 * NumericalMathEvaluationImplementation
 * Added a default description to the ProductPolynomialEvaluationImplementation class.
 * Added debug logs to the DistributionImplementation class.
 * Made minor enhancements to the RandomMixture class.
 * Improvement of poutre.cxx in order to support multithreading.
 * Added a switching strategy to the RandomMixture class for bandwidth selection.
 * Improved the computeScalarQuantile() method of the DistributionImplementation class.
 * Improved the project() and computeProbability() methods of the RandomMixture class.
 * Adopted a more conventionnal representation of the class that will change the results when using non-centered kernels compared to the previous implementation for the KernelMixture class.
 * Improved const correctness of the MatrixImplementation class.
 * Improved const correctness of the SquareMatrix class.
 * Improved const correctness of the SymmetricMatrix class.
 * Improved the numerical stability of the computePDF() method for the Gamma class. It avoids NaNs for Gamma distributions with large k parameter.
 * Improved the RandomMixture class performance and robustness.
 * DistributionImplementation.
 * Added the specification of input and output dimensions for the MethodBoundNumericalMathEvaluationImplementation class.
 * Improved const usage in the NumericalSampleImplementation class.
 * Added ResourceMap cast methods to integral and base types.
 * Added streaming to WrapperFile class
 * Add optional framework tag to XML DTD (for use with Salome).
 * Started implementation of output filtering for libxml2.
 * Changed some debug messages.
 * Minor enhancement of the ComposedNumericalMathFunction class to improve the save/load mechanism.
 * Enhanced the Curve class to allow the drawing of 1D sample or the drawing of a pair of 1D samples.
 * Changed the default precision for the PDF and CDF computations in the RandomMixture class.
 * Enhanced the Indices class: is is now persistent.
 * Enhanced the WeightedExperiment class in order to add a non-uniform scalar weight to each realization of the generated sample.
 * Enhanced the LeastSquaresStrategy class to use the non-uniformly weighted experiments.
 * Enhanced the ProjectionStrategy class to prepare the development of the IntegrationStrategy class.
 * Enhanced the ProjectionStrategyImplementation class to prepare the development of the IntegrationStrategy class.
 * Enhanced the AdaptiveStrategy class to prepare the development of the IntegrationStrategy class.
 * Enhanced the CleaningStrategy class to take into account the changes in the AdaptiveStrategy class.
 * Enhanced the SequentialStrategy class to take into account the changes in the AdaptiveStrategy class.
 * Enhanced the FixedStrategy class to take into account the changes in the AdaptiveStrategy class.
 * Enhanced the FunctionalChaosAlgorithm class to take into account the changes in the AdaptiveStrategy class.

Methods:
 * Added the computeRange() method to the NonCentralStudent class.
 * Added an accessor to the enumerate function in the OrthogonalBasis, OrthogonalFunctionFactory and
   OrthogonalProductPolynomialFactory classes.
 * Added the computeCharacteristicFunction() method to the Gumbel class.
 * Added the computeCharacteristicFunction() method to the LogNormal class.
 * Added the computePDF(), computeCDF(), computeQuantile() methods based on a regular grid for the 1D case of the DistributionImplementation class.
 * Added a setParametersCollection() method to the DistributionImplementation class.
 * Added the computePDF(), computeCDF() and computeQuantile() methods based on a regular grid to the RandomMixture class.
 * Added accessors to the reference bandwidth to the RandomMixture class.
 * Added the getStandardDeviation(), getSkewness() and getKurtosis() methods to the KernelMixture class
 * Added a flag to the computeCharacteristicFunction() method to perform the computation on a logarithmic scale to the ChiSquare, Exponential, Gamma, Geometric, KernelMixture, Laplace, Logistic, LogNormal, Mixture, Normal, RandomMixture, Rayleigh, Triangular, TruncatedNormal and Uniform classes.
 * Changed the quantile computation of the Beta, ChiSquare, Epanechnikov, Exponential, Gamma, Geometric, Gumbel, Histogram, Laplace, Logistic, LogNormal, Poisson, RandomMixture, Rayleigh, Triangular, TruncatedDistribution, TruncatedNormal, Uniform and Weibull classes.
 * Added a setParametersCollection method to the Beta, ChiSquare, ClaytonCopula, Exponential, FrankCopula, Gamma, Geometric, GumbelCopula, Gumbel, Laplace, Logistic, LogNormal, NonCentralStudent, Poisson, Rayleigh, Triangular, TruncatedNormal, Uniform and Weibull classes.
 * Added a buildImplementation() method based on parameters to the BetaFactory, ChiSquareFactory, ClaytonCopulaFactory, ExponentialFactory, FrankCopulaFactory, GammaFactory, GeometricFactory, GumbelCopulaFactory, GumbelFactory, LaplaceFactory, LogisticFactory, LogNormalFactory, PoissonFactory, RayleighFactory, TriangularFactory, TruncatedNormalFactory, UniformFactory and WeibullFactory classes.
 * Added a new buildImplementation() to the DistributionFactory and DistributionImplementationFactory classes. It allows to build the default representative instance of any distribution. All the distribution factories have been updated.
 * Added a default constructor to the MultiNomial and Histogram classes.
 * Added a setParametersCollection() method to the EllipticalDistribution class.
 * Added a method to compute centered moments of any order on a component basis in the NumericalSample and NumericalSampleImplementation classes.
 * Added the computation of arbitrary Sobol indices and total indices in the FunctionalChaosRandomVector class.

==== Miscellaneous ====
General:
 * Added patch in order to support MS Windows platform (mingw).
 * Defined the name of OpenTURNS home environment variable in OTconfig.h.
 * Changed messages printed to log in wrapper substitution functions.
 * Added an include file to allow the compilation of the Log class for windows.
 * Cleaned TODO file.
 * Checked multi-repos behavior.
 * Checked repository is working
 * Started refactoring of header files.
 * Prepared the loading of const data from a configuration file.
 * Removed the initialization during declaration of all the static const attributes.
 * Started implementation of output filtering for libxml2.
 * Changed some debug messages.

Moved classes:
 * Removed SVMRegression from lib and python. Removed tests files too.

Renamed methods:
 * Renamed the generateSample() method of the
   LowDiscrepancySequence, LowDiscrepancySequenceImplementation and
   SobolSequence classes in order to be more coherent with the
   RandomGenerator class.
 * Fixed a typo in the name of the sorting method of the NumericalSample class: sortAccordingAComponent() became sortAccordingToAComponent().

==== Bug fixes ====
Fixes:
 * Fixed a bug in the computeRange() method of several distributions.
 * Fixed a bug in the SequentialStrategy, it was not storing the index of the first vector.
 * Fixed a bug in the PythonNumericalMathEvaluationImplementation class. This closes ticket #204.
 * Fixed a bug in the ComputedNumericalMathEvaluationImplementation class. This closes ticket #205.
 * Fixed bug #505650 from Debian.
 * Fixed an overflow bug in the computeRange() method of the ChiSquared and Gamma distributions.
 * Fixed a bug in the computeCharacteristicFunction() method of the KernelMixture class.
 * Fixed an aliasing issue for bounded distributions in the the RandomMixture class.
 * Fixed bug in t_Cache_std.cxx : double definition for TEMPLATE_CLASSNAMEINIT.
 * Fixed bug in openturns_preload.c: look for the library libOT.so.0 in the standard paths, ${OPENTURNS_HOME}/lib/openturns and install path. Closes #211.
 * Fixed bug in Path.cxx: Use env var OPENTURNS_HOME to find OpenTURNS standard paths. Closes #212.
 * Correct compilation error that are not detected by linux distcheck.
 * Fixed bug in ot_check_openturns.m4 macro. Closes #207.
 * Fixed bug in WrapperMacros.h file. Closes #209.
 * Fixed bug in wrapper substitution function when a regexp matched two similar lines in file. Closes #199.
 * Fixed a bug in the drawPDF() method of the Distribution class, due to a change in the Box class. It closed ticket #208.
 * Fixed a typo in the LogNormal class.
 * Fixed a bug in the computeCovariance() method of the KernelMixture class.
 * Fixed a typo in WrapperFile class.
 * Fixed a bug in the computeCharacteristicFunction() method of the Gamma class.
 * Fixed a bug in the computeSkewness() and computeKurtosis() methods of the KernelMixture class.
 * Fixed a bug in the computeRange() method of the Laplace class.
 * Fixed bug concerning DTD validation for wrapper description files.
 * Fixed bug concerning wrapper templates that didn't link to OpenTURNS correclty.
 * Fixed bug on wrapper description structure.
 * Fixed minor cast warnings.

=== Python module ===
==== Enhancements ====
 * Welcome message is now printed to stderr.
 * Added new python modules common and wrapper (from base).

==== Bug fixes ====
 * Fixed bug concerning openturns_viewer module, now called as
   openturns.viewer.
 * Fixed bug in base_all.i interface file.
 * Added the missing SWIG files in base.i and uncertainty.i that prevented the FunctionalChaosAlgorithm and SVMRegression classes to be useable from the TUI.

==== Miscellaneous ====

=== External Modules ===
==== Enhancements ====
 * Added curl support for URLs.

==== Bug fixes ====
 * Fixed many bugs preventing from using the library and the python module from an external component.

=== Documentation ===
==== UseCase Guide ====
 * Added a description on how to manage the welcome message of the TUI in the UseCase guide.
 * Updated the UseCaseGuide in order to reflect the new functionalities.

==== Constribution Guide ====
 * How to use version control system
 * How to develop an external module
 * Typos fixed

==== User Manual ====
 * Updated the UserManual in order to reflect the new functionalities.
 * Fixed various typos.

==== Examples Guide ====
 * Updated the ExamplesGuide in order to reflect the new functionalities.

==== Bug fixes ====
 * Fixed bug concerning doc directory (autotools crashed).

----

== 0.13.0 release == #release-0.13.0

=== Library ===
==== Enhancements ====

  * Generic wrapper (compatible with Salome).
  * Wrapper designer guide.
  * Polynomial Chaos Expansion. WARNING! Due to a mistake, this feature is only available in the C++ library and not the TUI.
  * Support Vector Regression. WARNING! Due to a mistake, this feature is only available in the C++ library and not the TUI.
  * Sensitivity Analysis (Sobol indices).

=== GUI ===
The gui module is definitely removed. A new (and simplier) GUI will be proposed later.

----

== 0.12.3 release == #release-0.12.3

=== Library ===
==== Enhancements ====
New classes:
 * LeastSquareAlgorithm
 * StratifiedExperiment
 * WeightedExperiment
 * MonteCarloExperiment
 * IndicatorNumericalMathEvaluationImplementation
 * ProductNumericalMathEvaluationImplementation
 * ProductNumericalMathFunction
 * ProductNumericalMathGradientImplementation
 * ProductNumericalMathHessianImplementation
 * Generalized Laguerre orthonormal factory
 * Orthonormal Jacobi factory
 * LHSExperiment
 * CleaningStrategy
 * FixedExperiment: allow to reuse an existing sample into a factory of NumericalSample.

Enhancement of existing classes:
 * WrapperFile
 * WrapperData
 * Distribution
 * NumericalMathFunction
 * NumericalMathFunctionImplementation
 * HermiteFactory and LegendreFactory: from Orthogonal Polynomials to Orthonormal Polynomials & Product Polynomial Evaluation
 * ProductPolynomialEvaluationImplementation
 * UniVariatePolynomial
 * HermiteFactory
 * LaguerreFactory
 * LegendreFactory
 * JacobiFactory
 * MonteCarloExperiment
 * WeightedExperiment
 * FunctionalChaosAlgorithm
 * FunctionalChaosResult
 * ProjectionStrategy
 * ProjectionStrategyImplementation
 * RegressionStrategy
 * HermiteFactory
 * JacobiFactory
 * LaguerreFactory
 * LegendreFactory
 * OrthogonalFunctionFactory
 * OrthogonalProductPolynomialFactory
 * OrthogonalUniVariatePolynomialFactory
 * UserDefined
 * FunctionalChaosAlgorithm: now can handle any input distribution.
 * performance of the LinearLeastSquares and QuadraticLeastSquares classes for the case of multidimensional output dimension.
 * VisualTest
 * EnumerateFunction

Methods:
 * Add write method and validation to WrapperFile class.
 * Add MethodBoundNumericalMathEvaluationImplementation class test.
 * Missing method in OrthogonalFunctionFactory class.
 * Add a constructor for linear combinations in NumericalMathFunction class.
 * Add drawing capabilities to the UniVariatePolynomial class.
 * Add a compaction mechanism for leading zeros in UniVariatePolynomial class.
 * AdaptiveStrategy: accessor to the partial basis.
 * Add missing getInputNumericalPointDimension() and getOutputNumericalPointDimension() methods in LinearCombinationGradientImplementation and LinearCombinationHessianImplementation classes.


==== Miscellaneous ====
Add skeletons for the very first classes of chaos expansion :
 * UniVariatePolynomial
 * ProductPolynomialEvaluationImplementation
 * OrthogonalUniVariatePolynomialFactory
 * Hermite
 * Legendre
 * EnumerateFunction
 * OrthogonalProductPolynomialFactory
 * OrthogonalFunctionFactory
 * OrthogonalUniVariatePolynomialFamily
 * OrthogonalBasis
 * AdaptiveStrategyImplementation
 * AdaptiveStrategy
 * FixedStrategy
 * SequentialStrategy
 * ProjectionStrategyImplementation
 * ProjectionStrategy
 * RegressionStrategy
 * FunctionalChaos
 * FunctionalChaosResult
 * LeastSquareAlgorithm
 * LinearCombinationEvaluationImplementation
 * LinearCombinationGradientImplementation
 * LinearCombinationHessianImplementation

Reworked the Experiment class hierarchy.

Moved classes:
 * Legendre to LegendreFactory
 * Hermite to HermiteFactory
 * LeastSquareAlgorithm to LeastSquaresAlgorithm

Removed unimplemented AggregatedNumericalMathFunction class.

Implementation:
 * EnumerateFunction
 * Hermite
 * OrthogonalUniVariatePolynomialFactory
 * UniVariatePolynomial
 * Distribution in Orthogonal Univariate Polynomial Factory
 * AdaptiveStrategy
 * AdaptiveStrategyImplementation
 * FixedStrategy
 * FunctionalChaosAlgorithm
 * FunctionalChaosResult
 * ProjectionStrategy
 * ProjectionStrategyImplementation
 * RegressionStrategy
 * SequentialStrategy
 * SequentialStrategy
 * OrthogonalUniVariatePolynomialFamily
 * LinearCombinationEvaluationImplementation
 * LinearCombinationGradientImplementation
 * OrthogonalProductPolynomialFactory

Normalized the residual in LeastSquaresAlgorithm class.

Added const correctness in SymmetricTensor, Tensor and TensorImplementation classes.

Added verbosity control to the CleaningStrategy class.

Changed the computation of the computeKurtosisPerComponent() method of the NumericalSample class in order to be consistent with the getKurtosis() method of the Distribution class.

==== Bug fixes ====
Fixes:
 * Fix bug in prerequisite detection.
 * Fix minor bugs to support GCC 4.4 (from Debian Bug!#505650: FTBFS with GCC 4.4: missing #include).
 * Fix typo in UniVariatePolynomial class.
 * Fix typo in Hermite class.
 * Fix typo in Legendre class.
 * Fix typo in OrthogonalBasis class.
 * Fix typo in OrthogonalFunctionFactory class.
 * Fix typo in OrthogonalUniVariatePolynomialFactory class.
 * Fix minor bug in UniVariatePolynomial class.
 * Fix bugs in OrthogonalBasis/OrthogonalUniVariatePolynomialFactory class.
 * Fix bug in LaguerreFactory class.
 * Fix small bug in SequentialStrategy class.
 * Fix bug in FunctionalChaosResult.cxx class.
 * Fix typo in the computeKendallTau() method of the NumericalSample class. This closed ticket #161.
 * Fix typo in Normal class. This closed ticket #164.

Rectified the recurrence in the orthonormal Laguerre Factory

=== Python module ===
==== Enhancements ====
New classes:
 * all classes related to the FunctionalChaosAlgorithm class

==== Miscellaneous ====
Added the python test for the particular orthonormal polynomial factories

=== Documentation ===
==== Bug fixes ====
Fixes:
 * Fix typo in the User Manual. This closes ticket #55.


=== Validation ===
==== Miscellaneous ====
Converted Maple binary files into Maple text files into validation directory.


----

== 0.12.2 release == #release-0.12.2

=== Library ===
==== Enhancements ====
New classes:
 * SensitivityAnalysis : using R sensitivity package for Sobol indices computation. Might strongly evolve soon
 * SklarCopula : allows to extract the copula of any multidimensional distribution
 * StandardSpaceSimulation
 * StandardSpaceImportanceSampling
 * ClaytonCopulaFactory
 * FrankCopulaFactory
 * GumbelCopulaFactory
 * RosenblattEvaluation
 * InverseRosenblattTransformation
 * XMLToolbox

Enhancement of existing classes:
 * IndependentCopula
 * QuadraticNumericalMathEvaluationImplementation
 * StandardSpaceControlledImportanceSampling
 * TruncatedNormal
 * Classes related to matrices for constness consistency
 * ContinuousDistribution
 * Interval: added basic arithmetic and set union.

Dependencies:
 * Removed dependency to rotRPackage for the Kolmogorov() method of the FittingTest class. It greatly improves both the performance and the generality of this method.
 * Removed BOOST dependency.
 * Removed Xerces-C XML dependency.
 * Added libxml2 dependency.

Wrappers:
 * Wrapper load time and NumericalMathFunction creation are now separated. A NumericalMathFunction can be created from a WrapperFile object.
 * Add customize script to help writing new wrappers.
 * Simplified wrapper writing through the usage of macros.
 * Renewed wrapper templates.
 * Multithreaded wrappers. The number of CPUs is computed at startup.

Methods:
 * Add method adapter to NumericalMathFunction : one can use any object's method as a execute part of a NumericalMathFunction.
 * Started to implement complementary CDF for all the distributions. It will allow to greatly improve the accuracy of the isoprobabilistic transformations.
 * Added tail CDF computation for most of the distributions (ongoing work).
 * Added Debye function to SpecFunc class.
 * Added a method to solve linear systems with several right-hand sides to all the matrices classes.
 * Added a simplified interface to build scalar functions in NumericalMathFunction class.
 * Added methods related to the archimedean generator to the ClaytonCopula class.
 * Enhanced LambertW evaluation in SpecFunc class.
 * Added constructor based on Distribution and Interval to the TruncatedDistribution class.
 * Enhanced DrawQQplot and DrawHenryLine methods in VisualTest class.
 * Added methods for the computation of conditional pdf, conditional cdf and conditional quantile to the following classes:
   * ClaytonCopula
   * ComposedCopula
   * ComposedDistribution
   * FrankCopula
   * GumbelCopula
   * IndependentCopula
   * NormalCopula
   * Normal
   * ArchimedeanCopula
   * ContinuousDistribution
   * Distribution
   * DistributionImplementation
 * Added verbosity control to the classes AbdoRackwitz, BoundConstrainedAlgorithm, BoundConstrainedAlgorithmImplementation, Cobyla, NearestPointAlgorithm, NearestPointAlgorithmImplementation, SQP, TNC.
 * Added constructor based on String to the Description class.
 * Added range computation and more consistent quantile coputation to the classes Beta, ComposedDistribution, Epanechnikov, Exponential, Gamma, Geometric, Gumbel, Histogram, KernelMixture, Logistic, LogNormal, Mixture, Normal, RandomMixture, Triangular, TruncatedDistribution, TruncatedNormal, Uniform, Weibull, CopulaImplementation, Distribution, DistributionImplementation, EllipticalDistribution.
 * Enhanced quantile computation for the classes NormalCopula, Student, FrankCopula, ComposedDistribution, Gumbel, ComposedCopula, GumbelCopula, Normal, IndependentCopula and EllipticalDistribution.

==== Miscellaneous ====
Better logging facility.

Various improvements:
 * Improved recompilation process.
 * Improved the const correctness of many classes.
 * Improved performance of LinearNumericalMathEvaluationImplementation, QuandraticNumericalMathEvaluationImplementation, SymmetricMatrix, StorageManager, XMLStorageManager, WrapperData and some utility classes

Build process:
 * General cleaning in Uncertainty/Distribution (ongoing work).
 * Removed useless files.
 * Allow final user to compile the installed tests in a private directory.
 * Reorganized the MetaModel directory: Taylor approximations and LeastSquares approximation have a separate folder.
 * Renamed XXXFunction classes into XXXEvaluation classes in IsoProbabilisticTransformation hierarchy.
 * Modified WrapperCommon class to suppress compiler warnings.
 * Minor enhancement of WrapperObject class to suppress compiler warnings.

Wrappers:
 * Add trace to optional functions in wrapper.
 * Add <subst> tag to XML description files.

Other:
 * Removed Kronecker product implementation as it is never used and should have been implemented another way.
 * Removed the use of OT::DefaultName as an explicit default value for the name of all classes in Base and a significant part of Uncertainty. Ongoing work.
 * Minor enhancement of DistFunc class.
 * Reduced dependence to dcdflib library.
 * Replaced Analytical::Result, FORM::Result and SORM::Result classes by AnalyticalResult, FORMResult and SORMResult classes.

==== Bug fixes ====
Fixes:
 * Fixed a minor bug in KernelMixture class.
 * Fixed a minor bug in Contour class.
 * Fixed a minor bug in Mixture class.
 * Fixed a bug in SQP class. This fix ticket #146, see trac for details.
 * Fixed a bug in QuadraticLeastSquares class.
 * Fixed a bug in LinearLeastSquares class.
 * Fixed bugs in computeConditionalQuantile() and computeCinditionalCDF() methods of ComposedCopula class.
 * Fixed a minor bug in the computeProbability() method of the ComposedCopula and the ComposedDistribution classes.
 * Fixed a typo in the ComposedDistribution class.
 * Fixed a bug in StandardSpaceImportanceSampling class.
 * Fixed a bug in the LambertW method of SpecFunc class.
 * Fixed bugs in solveLinearSystemRect() method of MatrixImplementation class.
 * Applied patch from support-0.12 to fix ticket #132 and #133.
 * Fixed bug in Path class.
 * Added a missing method into the IndependentCopula class. This closes the ticket #149.
 * Improved PythonNumericalMathFunctionImplementation class. Now supports sequence objects as input. NumericalSample.ImportFromCSVFile now warns when file is missing. Closes #144.
 * Promoted some NumericalPoint into NumericalPointWithDescription that were missed during the separation between NumericalPoint and Description into the getParameters() method of several distributions. This solves tickets #155.
 * Changed the return type of the getImportanceFactors() method of the QuadraticCumul class. This solves ticket #156.
 * Added a simplified constructor from a String to the class Description. It closes ticket #108.
 * Fixed a bug in the calling sequence of LAPACK into MatrixImplementation class.
 * Changed utils/Makefile.am in order to have rotRPackage_1.4.3.tar.gz in distribution. Closes #143.
 * Fix bug in WrapperObjet.cxx.
 * Fix typo in wrapper.c examples.
 * Fix memory leak in WrapperCommon library.
 * Fix minor bug in WrapperTemplates.
 * Better cache behavior in ComputedNumericalMathEvaluationImplementation: avoid useless computations. Closes #137.
 * Fixed a typo in the description of AbdoRackwitzSpecificParameter class in the User Manual. This closes ticket #110.
 * Fix lintian warning.

=== Python module ===
==== Enhancements ====
Added the FrankCopulaFactory class to the TUI.

NumericalPoint can now be created from sequence objects (list, tuple) in Python.

==== Bug fixes ====
Solve some obscure and annoying Python bug concerning dynamic library loading.

=== Documentation ===
==== Enhancements ====
New guides:
 * Added a new guide that provides full-length studies, the Examples guide.

Enhancements of existing guides:
 * Updated the ReferenceGuide figures.
 * Added the description of the computeProbability() method into the User Manual and the Use Cases guide.
 * Added the description of the Interval class to the User Manual.
 * Added a new documentation: the Example guide, which presents full length studies examples.
 * Updated the Use Cases guide with the description of the new wrapper loading mechanism, the better Python integration, the ability to define a NumericalMathFunction based on a Python function, a new use-case showing how to compute moments from a sample of the output variable.

==== Miscellaneous ====
Updated the User Manual:
 * Enhanced description of the Distribution class.
 * Enhanced description of the Copula class.
 * Enhanced description of the NumericalSample class.
 * Enhanced description of the Graph class.
 * Enhanced description of the Simulation algorithm classes.
 * Enhanced description of the KernelSmmothing class.
 * Enhanced description of the Experiment classes.

Updated the Use Case Guide:
 * Reworked the use-cases of the experiments planes.
 * Created a use-case on copula modelling.
 * Created a use-case on distribution manipulation.
 * Modified the use-cases related to the usual distributions.
 * Modified the use-cases related to the NumericalSample.
 * Modified the use-cases related to the KernelSmoothing.
 * Modified the use-cases related to the Simulation algorithm classes.
 * Added illustrations for each use-cases.
 * Completely reworked the index.
 * Changed the description of the SpecificParameter class usage in the UseCase guide.

Build process:
 * Moved ExampleGuide to ExamplesGuide.
 * Moved ExampleGuide.tex to ExamplesGuide.tex.
 * Added automatic inclusion of the Python script and its result into the Examples Guide.

Wrapper Design Guide:
 * Adapt wrapper examples to Wrapper design guide text (ongoing work).
 * Minor changes to match wrapper's guide text.

==== Bug fixes ====
Fixes:
 * Fixed minor bugs in doc build process.
 * Fixed a typo in the User Manual. It closed ticket #151.
 * Changed the description of the NonCentralStudent distribution in the UseCases guide and the UserManual. This fixed the ticket #152.
 * Fixed a typo in the UseCases guide and the UserManual concerning the static methods of the NormalCopula class. This fix ticket #145.
 * Fixed a bug in the Makefile.am that prevented the UseCaseGuide from being compiled.
 * Fixed typo in UseCaseGuide and UserManual. Closes #145.
 * Enhanced the documentation (Reference guide and UseCase guide). This closes ticket #147.<|MERGE_RESOLUTION|>--- conflicted
+++ resolved
@@ -46,11 +46,8 @@
  * #1405 (Most of the simulation algorithms for rare event fail on a coronavirus example)
  * #1416 (MethodOfMomentsFactory has no setOptimizationBounds method)
  * #1419 (BoundingVolumeHierarchy segaults/hangs)
-<<<<<<< HEAD
  * #1423 (The computeSilvermanBandwidth of the HistogramFactory has no help)
-=======
  * #1432 (Expected improvement-based EfficientGlobalOptimization stopping criterion could be improved)
->>>>>>> 247ba450
 
 == 1.14 release (2019-11-13) == #release-1.14
 
